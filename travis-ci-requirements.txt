--- conflicted
+++ resolved
@@ -3,10 +3,5 @@
 Sphinx
 coverage
 coveralls
-<<<<<<< HEAD
-unittest2 ; python_version == '2.6'
-numpy ; python_version >= '3.2'
-gevent
-=======
 numpy ; python_version >= '3.4'
->>>>>>> a7a83182
+gevent