# Copyright (c) 2008-2013 by Enthought, Inc.
# All rights reserved.

from os.path import join
from setuptools import setup, Extension, find_packages
from Cython.Distutils import build_ext

d = {}
traits_init = join('traits', '__init__.py')
exec(compile(open(traits_init).read(), traits_init, 'exec'), d)


ctraits = Extension(
    'traits.ctraits',
<<<<<<< HEAD
    sources = ['traits/ctraits.pyx'],
    extra_compile_args = ['-DNDEBUG=1', '-O3'],
)


speedups = Extension(
    'traits.protocols._speedups',
    # fixme: Use the generated sources until Pyrex 0.9.6 and setuptools can
    # play with each other. See #1364
    sources = ['traits/protocols/_speedups.c'],
    extra_compile_args = ['-DNDEBUG=1', '-O3'],
=======
    sources = ['traits/ctraits.c'],
    extra_compile_args = ['-DNDEBUG=1', '-O3' ]#, '-DPy_LIMITED_API'],
>>>>>>> b574ef4e
    )


setup(
    name = 'traits',
    version = d['__version__'],
    url = 'http://code.enthought.com/projects/traits',
    author = 'David C. Morrill, et. al.',
    author_email = 'dmorrill@enthought.com',
    classifiers = [c.strip() for c in """\
        Development Status :: 5 - Production/Stable
        Intended Audience :: Developers
        Intended Audience :: Science/Research
        License :: OSI Approved :: BSD License
        Operating System :: MacOS
        Operating System :: Microsoft :: Windows
        Operating System :: OS Independent
        Operating System :: POSIX
        Operating System :: Unix
        Programming Language :: C
        Programming Language :: Python
        Topic :: Scientific/Engineering
        Topic :: Software Development
        Topic :: Software Development :: Libraries
        """.splitlines() if len(c.strip()) > 0],
    description = 'explicitly typed attributes for Python',
    long_description = open('README.rst').read(),
    download_url = ('http://www.enthought.com/repo/ets/traits-%s.tar.gz' %
                    d['__version__']),
    ext_modules = [ctraits],
    include_package_data = True,
    license = 'BSD',
    maintainer = 'ETS Developers',
    maintainer_email = 'enthought-dev@enthought.com',
    packages = find_packages(),
    platforms = ["Windows", "Linux", "Mac OS-X", "Unix", "Solaris"],
    zip_safe = False,
<<<<<<< HEAD
    cmdclass = {'build_ext': build_ext},
=======
    use_2to3 = True,
    use_2to3_exclude_fixers = ['lib2to3.fixes.fix_next']   # traits_listener.ListenerItem has a trait *next* which gets wrongly renamed
>>>>>>> b574ef4e
)<|MERGE_RESOLUTION|>--- conflicted
+++ resolved
@@ -12,23 +12,9 @@
 
 ctraits = Extension(
     'traits.ctraits',
-<<<<<<< HEAD
     sources = ['traits/ctraits.pyx'],
     extra_compile_args = ['-DNDEBUG=1', '-O3'],
 )
-
-
-speedups = Extension(
-    'traits.protocols._speedups',
-    # fixme: Use the generated sources until Pyrex 0.9.6 and setuptools can
-    # play with each other. See #1364
-    sources = ['traits/protocols/_speedups.c'],
-    extra_compile_args = ['-DNDEBUG=1', '-O3'],
-=======
-    sources = ['traits/ctraits.c'],
-    extra_compile_args = ['-DNDEBUG=1', '-O3' ]#, '-DPy_LIMITED_API'],
->>>>>>> b574ef4e
-    )
 
 
 setup(
@@ -65,10 +51,7 @@
     packages = find_packages(),
     platforms = ["Windows", "Linux", "Mac OS-X", "Unix", "Solaris"],
     zip_safe = False,
-<<<<<<< HEAD
+    use_2to3 = True,
+    use_2to3_exclude_fixers = ['lib2to3.fixes.fix_next'],   # traits_listener.ListenerItem has a trait *next* which gets wrongly renamed
     cmdclass = {'build_ext': build_ext},
-=======
-    use_2to3 = True,
-    use_2to3_exclude_fixers = ['lib2to3.fixes.fix_next']   # traits_listener.ListenerItem has a trait *next* which gets wrongly renamed
->>>>>>> b574ef4e
 )