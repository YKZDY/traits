#------------------------------------------------------------------------------
# Copyright (c) 2013, Enthought, Inc.
# All rights reserved.
#
# This software is provided without warranty under the terms of the BSD
# license included in enthought/LICENSE.txt and may be redistributed only
# under the conditions described in the aforementioned license.  The license
# is also available online at http://www.enthought.com/licenses/BSD.txt
# Thanks for using Enthought open source!
#
# Author: Enthought, Inc.
#------------------------------------------------------------------------------
""" An adapter factory that caches adapters per instance. """


<<<<<<< HEAD
import weakref

import six

=======
>>>>>>> 1ab8ed12
from traits.api import Any, Bool, HasTraits, Property
from traits.util.api import import_symbol
from traits.util.weakiddict import WeakIDKeyDict


class CachedAdapterFactory(HasTraits):
    """ An adapter factory that caches adapters per instance.

    We provide this class to provide the caching functionality of the
    old traits 'adapts' implementation. However, note that the cache will
    not be cleared unless you take care of cleaning the 'adaptee' trait once
    your adapter are deleted.

    This class will be removed when the 'adapts' function is removed.

    """

    #### 'object' protocol #####################################################

    def __call__(self, adaptee):
        """ The adapter manager uses callables for adapter factories. """

        adapter = self._adapter_cache.get(adaptee, None)
        if adapter is None:
            adapter = self.factory(adaptee)
            self._adapter_cache[adaptee] = adapter

        return adapter

    #### 'CachedAdapterFactory' protocol #######################################

    #: A callable that actually creates the adapters!
    #:
    #: The factory must ba callable that takes exactly one argument which is
    #: the object to be adapted (known as the adaptee), and returns an
    #: adapter from the `from_protocol` to the `to_protocol`.
    #:
    #: The factory can be specified as either a callable, or a string in the
    #: form 'foo.bar.baz' which is turned into an import statement
    #: 'from foo.bar import baz' and imported when the trait is first accessed.
    factory = Property(Any)

    #: True if the cache is empty, otherwise False.
    #:
    #: This method is mostly here to help testing - the framework does not
    #: rely on it for any other purpose.
    is_empty = Property(Bool)
    def _get_is_empty(self):
        return len(self._adapter_cache) == 0

    #### Private protocol ######################################################

    _adapter_cache = Any
    def __adapter_cache_default(self):
        return WeakIDKeyDict()

    #: Shadow trait for the corresponding property.
    _factory = Any
    _factory_loaded = Bool(False)

    def _get_factory(self):
        """ Trait property getter. """

        if not self._factory_loaded:
            if isinstance(self._factory, six.string_types):
                self._factory = import_symbol(self._factory)

            self._factory_loaded = True

        return self._factory

    def _set_factory(self, factory):
        """ Trait property setter. """

        self._factory = factory

        return

#### EOF #######################################################################<|MERGE_RESOLUTION|>--- conflicted
+++ resolved
@@ -13,13 +13,8 @@
 """ An adapter factory that caches adapters per instance. """
 
 
-<<<<<<< HEAD
-import weakref
-
 import six
 
-=======
->>>>>>> 1ab8ed12
 from traits.api import Any, Bool, HasTraits, Property
 from traits.util.api import import_symbol
 from traits.util.weakiddict import WeakIDKeyDict
