#------------------------------------------------------------------------------
# Copyright (c) 2005, Enthought, Inc.
# All rights reserved.
#
# This software is provided without warranty under the terms of the BSD
# license included in enthought/LICENSE.txt and may be redistributed only
# under the conditions described in the aforementioned license.  The license
# is also available online at http://www.enthought.com/licenses/BSD.txt
# Thanks for using Enthought open source!
#
# Author: David C. Morrill Date: 03/20/2003 Description: Unit Test Case for the
# Traits Package
#------------------------------------------------------------------------------

#  Imports
from __future__ import absolute_import

import sys

from traits.testing.unittest_tools import unittest

from ..api import (Any, CFloat, CInt, CLong, Delegate, Float, HasTraits,
                   Instance, Int, List, Long, Str, Trait, TraitError,
                   TraitList, TraitPrefixList, TraitPrefixMap, TraitRange,
                   Tuple, pop_exception_handler, push_exception_handler)

#  Base unit test classes:


class BaseTest(object):

    def assign(self, value):
        self.obj.value = value

    def coerce(self, value):
        return value

    def test_assignment(self):
        obj = self.obj

        # Validate default value
        value = self._default_value
        self.assertEqual(obj.value, value)

        # Validate all legal values
        for i, value in enumerate(self._good_values):
            obj.value = value
            self.assertEqual(obj.value, self.coerce(value))

            # If there's a defined
            if i < len(self._mapped_values):
                self.assertEqual(obj.value_, self._mapped_values[i])

        # NOTE:
        #     There is/was some interaction between nosetests and coverage
        #     which causes problems with raising exceptions in Traits
        #     with Python 2.4.  However, I am no longer able to reproduce
        #     the behavior, see:
        #
        #         https://svn.enthought.com/enthought/ticket/1620
        #
        #if 'coverage' in sys.modules:
        #    raise nose.SkipTest("Skipped because coverage module is loaded")

        # Validate correct behavior for illegal values
        for value in self._bad_values:
            self.assertRaises(TraitError, self.assign, value)


class test_base2(unittest.TestCase):

    def indexed_assign(self, list, index, value):
        list[index] = value

    def indexed_range_assign(self, list, index1, index2, value):
        list[index1: index2] = value

    def extended_slice_assign(self, list, index1, index2, step, value):
        list[index1:index2:step] = value

    # This avoids using a method name that contains 'test' so that this is not
    # called by the tester directly, as nose looks for all tests, regardless of
    # the handler at the bottom of this file.
    def check_values(self, name, default_value, good_values, bad_values,
                     actual_values=None, mapped_values=None):
        obj = self.obj
        try:
            # Make sure the default value is correct:
            msg = 'default value'
            value = default_value
            self.assertEqual(getattr(obj, name), value)

            # Iterate over all legal values being tested:
            if actual_values is None:
                actual_values = good_values
            msg = 'legal values'
            i = 0
            for value in good_values:
                setattr(obj, name, value)
                self.assertEqual(getattr(obj, name), actual_values[i])
                if mapped_values is not None:
                    self.assertEqual(getattr(obj, name + '_'),
                                     mapped_values[i])
                i += 1

            # Iterate over all illegal values being tested:
            msg = 'illegal values'
            for value in bad_values:
                self.assertRaises(TraitError, setattr, obj, name, value)
        except:
            print 'Failed while testing %s for value: %s(%s) in %s' % (
                msg, value, value.__class__.__name__, self.__class__.__name__)
            raise


class AnyTrait(HasTraits):
    value = Any


class AnyTraitTest(BaseTest, unittest.TestCase):

    obj = AnyTrait()

    _default_value = None
    _good_values = [10.0, 'ten', u'ten', [10], {'ten': 10}, (10,), None, 1j]
    _mapped_values = []
    _bad_values = []


class CoercibleIntTrait(HasTraits):
    value = CInt(99)


class IntTrait(HasTraits):
    value = Int(99)


class CoercibleIntTest(AnyTraitTest):

    obj = CoercibleIntTrait()

    _default_value = 99
    _good_values = [10, -10, 10L, -10L, 10.1, -10.1, '10', '-10', u'10',
                    u'-10']
    _bad_values = ['10L', '-10L', '10.1', '-10.1', u'10L', u'-10L', u'10.1',
                   u'-10.1', 'ten', u'ten', [10], {'ten': 10}, (10, ), None,
                   1j]

    def coerce(self, value):
        try:
            return int(value)
        except:
            try:
                return int(float(value))
            except:
                return int(long(value))


class IntTest(AnyTraitTest):

    obj = IntTrait()

    _default_value = 99
<<<<<<< HEAD
    _good_values = [10, -10]
    _bad_values = ['ten', u'ten', [10], {'ten': 10}, (10, ), None, 1j, 10L,
                   -10L, 10.1, -10.1, '10L', '-10L', '10.1', '-10.1', u'10L',
                   u'-10L', u'10.1', u'-10.1', '10', '-10', u'10', u'-10']
=======
    _good_values   = [10, -10]
    _bad_values    = ['ten', u'ten', [10], {'ten': 10},(10,), None, 1j,
                      10.1, -10.1, '10L', '-10L', '10.1', '-10.1', u'10L',
                      u'-10L', u'10.1', u'-10.1',  '10', '-10', u'10', u'-10']
>>>>>>> 7467a4c8

    try:
        import numpy as np
    except ImportError:
        pass
    else:
        if sys.version_info[0] < 3:
            _good_values.extend([
                np.int64(10),np.int64(-10),
                np.int32(10),np.int32(-10),
                np.int_(10),np.int_(-10)
            ])
            _bad_values.extend([
            ])
        else:
            #TODO: status of numpy-ints is unclear in python 3!
            pass
            
    if sys.version_info[0] < 3:
        # 2to3 will remove the L suffix and therfore make them actually good ones!
        _bad_values.extend([-10L,10L])
                

    def coerce(self, value):
        try:
            return int(value)
        except:
            try:
                return int(float(value))
            except:
                return int(long(value))


class CoercibleLongTrait(HasTraits):
    value = CLong(99L)


class LongTrait(HasTraits):
    value = Long(99L)


class CoercibleLongTest(AnyTraitTest):

    obj = CoercibleLongTrait()

    _default_value = 99L
<<<<<<< HEAD
    _good_values = [10, -10, 10L, -10L, 10.1, -10.1, '10', '-10', '10L',
                    '-10L', u'10', u'-10', u'10L', u'-10L']
    _bad_values = ['10.1', '-10.1', u'10.1', u'-10.1', 'ten', u'ten', [10],
                   [10l], {'ten': 10}, (10, ), (10L, ), None, 1j]
=======
    _good_values   = [10, -10, 10L, -10L, 10.1, -10.1, '10', '-10', u'10', u'-10']
    if sys.version_info[0] < 3:
        _good_values.extend(['10L','-10L',u'10L',u'-10L'])
    _bad_values    = ['10.1', '-10.1', u'10.1', u'-10.1', 'ten', u'ten', [10],
                      [10l], {'ten': 10},(10,),(10L,), None, 1j]
>>>>>>> 7467a4c8

    def coerce(self, value):
        try:
            return long(value)
        except:
            return long(float(value))


class LongTest(AnyTraitTest):

    obj = LongTrait()

    _default_value = 99L
    _good_values = [10, -10, 10L, -10L]
    _bad_values = ['ten', u'ten', [10], [10l], {'ten': 10}, (10, ), (10L,),
                   None, 1j, 10.1, -10.1, '10', '-10', '10L', '-10L', '10.1',
                   '-10.1', u'10', u'-10', u'10L', u'-10L', u'10.1',
                   u'-10.1']

    def coerce(self, value):
        try:
            return long(value)
        except:
            return long(float(value))


class CoercibleFloatTrait(HasTraits):
    value = CFloat(99.0)


class FloatTrait(HasTraits):
    value = Float(99.0)


class CoercibleFloatTest(AnyTraitTest):
    obj = CoercibleFloatTrait()

    _default_value = 99.0
    _good_values = [10, -10, 10L, -10L, 10.1, -10.1, '10', '-10', '10.1',
                    '-10.1', u'10', u'-10', u'10.1', u'-10.1']
    _bad_values = ['10L', '-10L', u'10L', u'-10L', 'ten', u'ten', [10],
                   {'ten': 10}, (10, ), None, 1j]

    def coerce(self, value):
        try:
            return float(value)
        except:
            return float(long(value))


class FloatTest(AnyTraitTest):
    obj = FloatTrait()

    _default_value = 99.0
<<<<<<< HEAD
    _good_values = [10, -10, 10.1, -10.1]
    _bad_values = [10L, -10L, 'ten', u'ten', [10], {'ten': 10}, (10,), None,
                   1j, '10', '-10', '10L', '-10L', '10.1', '-10.1', u'10',
                   u'-10', u'10L', u'-10L', u'10.1', u'-10.1']
=======
    _good_values   = [10, -10, 10.1, -10.1]
    _bad_values    = ['ten', u'ten', [10], {'ten': 10},(10,), None,
                      1j, '10', '-10', '10L', '-10L', '10.1', '-10.1', u'10',
                      u'-10', u'10L', u'-10L', u'10.1', u'-10.1']
>>>>>>> 7467a4c8

    if sys.version_info[0] < 3:
        # 2to3 will remove the L suffix and therfore make them actually good ones!
        _bad_values.extend([-10L,10L])


    def coerce(self, value):
        try:
            return float(value)
        except:
            return float(long(value))

#  Trait that can only have 'complex'(i.e. imaginary) values:


class ImaginaryValueTrait(HasTraits):
    value = Trait(99.0 - 99.0j)


class ImaginaryValueTest(AnyTraitTest):

    obj = ImaginaryValueTrait()

    _default_value = 99.0 - 99.0j
    _good_values = [10, -10, 10L, -10L, 10.1, -10.1, '10', '-10', '10.1',
                    '-10.1', 10j, 10 + 10j, 10 - 10j, 10.1j, 10.1 + 10.1j,
                    10.1 - 10.1j, '10j', '10+10j', '10-10j']
    _bad_values = [u'10L', u'-10L', 'ten', [10], {'ten': 10}, (10,), None]

    def coerce(self, value):
        try:
            return complex(value)
        except:
            return complex(long(value))


class StringTrait(HasTraits):
    value = Trait('string')


class StringTest(AnyTraitTest):

    obj = StringTrait()

    _default_value = 'string'
    _good_values = [10, -10, 10L, -10L, 10.1, -10.1, '10', '-10', '10L',
                    '-10L', '10.1', '-10.1', 'string', u'string', 1j, [10],
                    ['ten'], {'ten': 10}, (10,), None]
    _bad_values = []

    def coerce(self, value):
        return str(value)


class UnicodeTrait(HasTraits):
    value = Trait(u'unicode')


class UnicodeTest(StringTest):

    obj = UnicodeTrait()

    _default_value = u'unicode'
    _good_values = [10, -10, 10L, -10L, 10.1, -10.1, '10', '-10', '10L',
                    '-10L', '10.1', '-10.1', '', u'', 'string', u'string', 1j,
                    [10], ['ten'], [u'ten'], {'ten': 10}, (10,), None]
    _bad_values = []

    def coerce(self, value):
        return str(value)


class EnumTrait(HasTraits):
    value = Trait([1, 'one', 2, 'two', 3, 'three', 4.4, u'four.four'])


class EnumTest(AnyTraitTest):

    obj = EnumTrait()

    _default_value = 1
    _good_values = [1, 'one', 2, 'two', 3, 'three', 4.4, u'four.four']
    _bad_values = [0, 'zero', 4, None]


class MappedTrait(HasTraits):
    value = Trait('one', {'one': 1, 'two': 2, 'three': 3})


class MappedTest(AnyTraitTest):
    obj = MappedTrait()

    _default_value = 'one'
    _good_values = ['one', 'two', 'three']
    _mapped_values = [1, 2, 3]
    _bad_values = ['four', 1, 2, 3, [1], (1,), {1: 1}, None]


class PrefixListTrait(HasTraits):
    value = Trait('one', TraitPrefixList('one', 'two', 'three'))


class PrefixListTest(AnyTraitTest):
    obj = PrefixListTrait()

    _default_value = 'one'
    _good_values = ['o', 'on', 'one', 'tw', 'two', 'th', 'thr', 'thre',
                    'three']
    _bad_values = ['t', 'one ', ' two', 1, None]

    def coerce(self, value):
        return {'o': 'one', 'on': 'one', 'tw': 'two', 'th': 'three'}[value[:2]]


class PrefixMapTrait(HasTraits):
    value = Trait('one', TraitPrefixMap({'one': 1, 'two': 2, 'three': 3}))


class PrefixMapTest(AnyTraitTest):
    obj = PrefixMapTrait()

    _default_value = 'one'
    _good_values = ['o', 'on', 'one', 'tw', 'two', 'th', 'thr', 'thre',
                    'three']
    _mapped_values = [1, 1, 1, 2, 2, 3, 3, 3]
    _bad_values = ['t', 'one ', ' two', 1, None]

    def coerce(self, value):
        return {'o': 'one', 'on': 'one', 'tw': 'two', 'th': 'three'}[value[:2]]


class IntRangeTrait(HasTraits):
    value = Trait(3, TraitRange(2, 5))


class IntRangeTest(AnyTraitTest):

    obj = IntRangeTrait()

    _default_value = 3
    _good_values = [2, 3, 4, 5]
    _bad_values = [0, 1, 6, 0.999, 6.01, 'two', '0.999', '6.01', None]

    def coerce(self, value):
        try:
            return int(value)
        except:
            try:
                return int(float(value))
            except:
                return int(long(value))


class FloatRangeTrait(HasTraits):
    value = Trait(3.0, TraitRange(2.0, 5.0))


class FloatRangeTest(AnyTraitTest):

    obj = FloatRangeTrait()

    _default_value = 3.0
    _good_values = [2.0, 3.0, 4.0, 5.0, 2.001, 4.999]
    _bad_values = [0, 1, 6, 0L, 1L, 6L, 1.999, 6.01, 'two', '0.999', '6.01',
                   None]

    def coerce(self, value):
        try:
            return float(value)
        except:
            return float(long(value))


# Old style class version:


class OTraitTest1:
    pass


class OTraitTest2(OTraitTest1):
    pass


class OTraitTest3(OTraitTest2):
    pass


class OBadTraitTest:
    pass

otrait_test1 = OTraitTest1()


class OldInstanceTrait(HasTraits):
    value = Trait(otrait_test1)


class OldInstanceTest(AnyTraitTest):
    obj = OldInstanceTrait()

    _default_value = otrait_test1
    _good_values = [otrait_test1, OTraitTest1(), OTraitTest2(),
                    OTraitTest3(), None]
    _bad_values = [0, 0L, 0.0, 0j, OTraitTest1, OTraitTest2, OBadTraitTest(),
                   'string', u'string', [otrait_test1], (otrait_test1,),
                   {'data': otrait_test1}]


# New style class version:
class NTraitTest1(object):
    pass


class NTraitTest2(NTraitTest1):
    pass


class NTraitTest3(NTraitTest2):
    pass


class NBadTraitTest:
    pass


ntrait_test1 = NTraitTest1()


class NewInstanceTrait(HasTraits):
    value = Trait(ntrait_test1)


class NewInstanceTest(AnyTraitTest):
    obj = NewInstanceTrait()

    _default_value = ntrait_test1
    _good_values = [ntrait_test1, NTraitTest1(), NTraitTest2(), NTraitTest3(),
                    None]
    _bad_values = [0, 0L, 0.0, 0j, NTraitTest1, NTraitTest2, NBadTraitTest(),
                   'string', u'string', [ntrait_test1], (ntrait_test1,),
                   {'data': ntrait_test1}]


class FactoryClass(HasTraits):
    pass


class ConsumerClass(HasTraits):
    x = Instance(FactoryClass, ())


class ConsumerSubclass(ConsumerClass):
    x = FactoryClass()

embedded_instance_trait = Trait('', Str,
                                Instance('traits.has_traits.HasTraits'))


class Dummy(HasTraits):
    x = embedded_instance_trait
    xl = List(embedded_instance_trait)


class RegressionTest(unittest.TestCase):
    """ Check that fixed bugs stay fixed.
    """

    def test_factory_subclass_no_segfault(self):
        """ Test that we can provide an instance as a default in the definition
        of a subclass.
        """
        # There used to be a bug where this would segfault.
        obj = ConsumerSubclass()
        obj.x

    def test_trait_compound_instance(self):
        """ Test that a deferred Instance() embedded in a TraitCompound handler
        and then a list will not replace the validate method for the outermost
        trait.
        """
        # Pass through an instance in order to make the instance trait resolve
        # the class.
        d = Dummy()
        d.xl = [HasTraits()]
        d.x = 'OK'

#  Trait(using a function) that must be an odd integer:


def odd_integer(object, name, value):
    try:
        float(value)
        if(value % 2) == 1:
            return int(value)
    except:
        pass
    raise TraitError


class OddIntegerTrait(HasTraits):
    value = Trait(99, odd_integer)


class OddIntegerTest(AnyTraitTest):
    obj = OddIntegerTrait()

    _default_value = 99
    _good_values = [1, 3, 5, 7, 9, 999999999,
                    1L, 3L, 5L, 7L, 9L, 999999999L,
                    1.0, 3.0, 5.0, 7.0, 9.0, 999999999.0,
                    -1, -3, -5, -7, -9, -999999999,
                    -1L, -3L, -5L, -7L, -9L, -999999999L,
                    -1.0, -3.0, -5.0, -7.0, -9.0, -999999999.0]
    _bad_values = [0, 2, -2, 1j, None, '1', [1], (1,), {1: 1}]


class NotifierTraits(HasTraits):
    value1 = Int
    value2 = Int
    value1_count = Int
    value2_count = Int

    def _anytrait_changed(self, trait_name, old, new):
        if trait_name == 'value1':
            self.value1_count += 1
        elif trait_name == 'value2':
            self.value2_count += 1

    def _value1_changed(self, old, new):
        self.value1_count += 1

    def _value2_changed(self, old, new):
        self.value2_count += 1


class NotifierTests(unittest.TestCase):
    obj = NotifierTraits()

    def __init__(self, value):
        unittest.TestCase.__init__(self, value)

    def setUp(self):
        obj = self.obj
        obj.value1 = 0
        obj.value2 = 0
        obj.value1_count = 0
        obj.value2_count = 0

    def tearDown(self):
        obj = self.obj
        obj.on_trait_change(self.on_value1_changed, 'value1', remove=True)
        obj.on_trait_change(self.on_value2_changed, 'value2', remove=True)
        obj.on_trait_change(self.on_anytrait_changed, remove=True)

    def on_anytrait_changed(self, object, trait_name, old, new):
        if trait_name == 'value1':
            self.obj.value1_count += 1
        elif trait_name == 'value2':
            self.obj.value2_count += 1

    def on_value1_changed(self):
        self.obj.value1_count += 1

    def on_value2_changed(self):
        self.obj.value2_count += 1

    def test_simple(self):
        obj = self.obj

        obj.value1 = 1
        self.assertEqual(obj.value1_count, 2)
        self.assertEqual(obj.value2_count, 0)

        obj.value2 = 1
        self.assertEqual(obj.value1_count, 2)
        self.assertEqual(obj.value2_count, 2)

    def test_complex(self):
        obj = self.obj

        obj.on_trait_change(self.on_value1_changed, 'value1')
        obj.value1 = 1
        self.assertEqual(obj.value1_count, 3)
        self.assertEqual(obj.value2_count, 0)

        obj.on_trait_change(self.on_value2_changed, 'value2')
        obj.value2 = 1
        self.assertEqual(obj.value1_count, 3)
        self.assertEqual(obj.value2_count, 3)

        obj.on_trait_change(self.on_anytrait_changed)

        obj.value1 = 2
        self.assertEqual(obj.value1_count, 7)
        self.assertEqual(obj.value2_count, 3)

        obj.value1 = 2
        self.assertEqual(obj.value1_count, 7)
        self.assertEqual(obj.value2_count, 3)

        obj.value2 = 2
        self.assertEqual(obj.value1_count, 7)
        self.assertEqual(obj.value2_count, 7)

        obj.on_trait_change(self.on_value1_changed, 'value1', remove=True)
        obj.value1 = 3
        self.assertEqual(obj.value1_count, 10)
        self.assertEqual(obj.value2_count, 7)

        obj.on_trait_change(self.on_value2_changed, 'value2', remove=True)
        obj.value2 = 3
        self.assertEqual(obj.value1_count, 10)
        self.assertEqual(obj.value2_count, 10)

        obj.on_trait_change(self.on_anytrait_changed, remove=True)

        obj.value1 = 4
        self.assertEqual(obj.value1_count, 12)
        self.assertEqual(obj.value2_count, 10)

        obj.value2 = 4
        self.assertEqual(obj.value1_count, 12)
        self.assertEqual(obj.value2_count, 12)


class RaisesArgumentlessRuntimeError(HasTraits):
    x = Int(0)

    def _x_changed(self):
        raise RuntimeError


class TestRuntimeError(unittest.TestCase):

    def setUp(self):
        push_exception_handler(lambda *args: None, reraise_exceptions=True)

    def tearDown(self):
        pop_exception_handler()

    def test_runtime_error(self):
        f = RaisesArgumentlessRuntimeError()
        self.assertRaises(RuntimeError, setattr, f, 'x', 5)


class DelegatedFloatTrait(HasTraits):
    value = Trait(99.0)


class DelegateTrait(HasTraits):
    value = Delegate('delegate')
    delegate = Trait(DelegatedFloatTrait())


class DelegateTrait2(DelegateTrait):
    delegate = Trait(DelegateTrait())


class DelegateTrait3(DelegateTrait):
    delegate = Trait(DelegateTrait2())


class DelegateTests(unittest.TestCase):

    def test_delegation(self):
        obj = DelegateTrait3()

        self.assertEqual(obj.value, 99.0)
        parent1 = obj.delegate
        parent2 = parent1.delegate
        parent3 = parent2.delegate
        parent3.value = 3.0
        self.assertEqual(obj.value, 3.0)
        parent2.value = 2.0
        self.assertEqual(obj.value, 2.0)
        self.assertEqual(parent3.value, 3.0)
        parent1.value = 1.0
        self.assertEqual(obj.value, 1.0)
        self.assertEqual(parent2.value, 2.0)
        self.assertEqual(parent3.value, 3.0)
        obj.value = 0.0
        self.assertEqual(obj.value, 0.0)
        self.assertEqual(parent1.value, 1.0)
        self.assertEqual(parent2.value, 2.0)
        self.assertEqual(parent3.value, 3.0)
        del obj.value
        self.assertEqual(obj.value, 1.0)
        del parent1.value
        self.assertEqual(obj.value, 2.0)
        self.assertEqual(parent1.value, 2.0)
        del parent2.value
        self.assertEqual(obj.value, 3.0)
        self.assertEqual(parent1.value, 3.0)
        self.assertEqual(parent2.value, 3.0)
        del parent3.value
        # Uncommenting the following line allows
        # the last assertions to pass. However, this
        # may not be intended behavior, so keeping
        # the line commented.
        #del parent2.value
        self.assertEqual(obj.value, 99.0)
        self.assertEqual(parent1.value, 99.0)
        self.assertEqual(parent2.value, 99.0)
        self.assertEqual(parent3.value, 99.0)

#  Complex(i.e. 'composite') Traits tests:

# Make a TraitCompound handler that does not have a fast_validate so we can
# check for a particular regression.
slow = Trait(1, TraitRange(1, 3), TraitRange(-3, -1))
try:
    del slow.handler.fast_validate
except AttributeError:
    pass


class complex_value(HasTraits):
    num1 = Trait(1, TraitRange(1, 5), TraitRange(-5, -1))
    num2 = Trait(1, TraitRange(1, 5),
                 TraitPrefixList('one', 'two', 'three', 'four', 'five'))
    num3 = Trait(1, TraitRange(1, 5),
                 TraitPrefixMap({'one': 1, 'two': 2, 'three': 3,
                                 'four': 4, 'five': 5}))
    num4 = Trait(1, Trait(1, Tuple, slow), 10)
    num5 = Trait(1, 10, Trait(1, Tuple, slow))


class test_complex_value(test_base2):
    obj = complex_value()

    def test_num1(self):
        self.check_values('num1', 1, [1, 2, 3, 4, 5, -1, -2, -3, -4, -5],
                          [0, 6, -6, '0', '6', '-6', 0.0, 6.0, -6.0, [1], (1,),
                           {1: 1}, None],
                          [1, 2, 3, 4, 5, -1, -2, -3, -4, -5])

    def test_enum_exceptions(self):
        """ Check that enumerated values can be combined with nested
        TraitCompound handlers.
        """
        self.check_values('num4', 1, [1, 2, 3, -3, -2, -1, 10, ()],
                          [0, 4, 5, -5, -4, 11],
                          )
        self.check_values('num5', 1, [1, 2, 3, -3, -2, -1, 10, ()],
                          [0, 4, 5, -5, -4, 11],
                          )


class list_value(HasTraits):
    list1 = Trait([2], TraitList(Trait([1, 2, 3, 4]),
                  maxlen=4))
    list2 = Trait([2], TraitList(Trait([1, 2, 3, 4]),
                  minlen=1, maxlen=4))

<<<<<<< HEAD
=======
    # Trait definitions:
    list1 = Trait([ 2 ], TraitList(Trait([ 1, 2, 3, 4 ]),
                          maxlen = 4))
    list2 = Trait([ 2 ], TraitList(Trait([ 1, 2, 3, 4 ]),
                          minlen = 1, maxlen = 4))
    alist = List()
>>>>>>> 7467a4c8

class test_list_value(test_base2):

    obj = list_value()

    def setUp(self):
        test_base2.setUp(self)
        self.last_event = None

    def tearDown(self):
        del self.last_event

    def del_range(self, list, index1, index2):
        del list[index1: index2]

    def del_extended_slice(self, list, index1, index2, step):
        del list[index1:index2:step]

    def check_list(self, list):
        self.assertEqual(list, [2])
        self.assertEqual(len(list), 1)
        list.append(3)
        self.assertEqual(len(list), 2)
        list[1] = 2
        self.assertEqual(list[1], 2)
        self.assertEqual(len(list), 2)
        list[0] = 1
        self.assertEqual(list[0], 1)
        self.assertEqual(len(list), 2)
        self.assertRaises(TraitError, self.indexed_assign, list, 0, 5)
        self.assertRaises(TraitError, list.append, 5)
        self.assertRaises(TraitError, list.extend, [1, 2, 3])
        list.extend([3, 4])
        self.assertEqual(list, [1, 2, 3, 4])
        self.assertRaises(TraitError, list.append, 1)
        self.assertRaises(ValueError,
                          self.extended_slice_assign,
                          list, 0, 4, 2, [4, 5, 6])
        del list[1]
        self.assertEqual(list, [1, 3, 4])
        del list[0]
        self.assertEqual(list, [3, 4])
        list[:0] = [1, 2]
        self.assertEqual(list, [1, 2, 3, 4])
        self.assertRaises(TraitError,
                          self.indexed_range_assign, list, 0, 0, [1])
        del list[0:3]
        self.assertEqual(list, [4])
        self.assertRaises(TraitError,
                          self.indexed_range_assign, list, 0, 0, [4, 5])

    def test_list1(self):
        self.check_list(self.obj.list1)

    def test_list2(self):
        self.check_list(self.obj.list2)
        self.assertRaises(TraitError, self.del_range, self.obj.list2, 0, 1)
        self.assertRaises(TraitError,
                          self.del_extended_slice,
                          self.obj.list2, 4, -5, -1)

    def assertLastTraitListEventEqual(self, index, removed, added):
        self.assertEqual(self.last_event.index, index)
        self.assertEqual(self.last_event.removed, removed)
        self.assertEqual(self.last_event.added, added)

    def test_trait_list_event(self):
        """ Record TraitListEvent behavior.
        """
        # FIXME: The behavior of TraitListEvent is suboptimal with
        # respect to extended slice changes. Previously, TraitListObject
        # used to have a __setitem__() and a separate __setslice__() to
        # handle non-extended slices. Extended slices were added to the
        # underlying list object later. The __setitem__() code handled
        # the new extended slices, but created the TraitListEvent in the
        # same way it did for an integer index; namely it wrapped the
        # value with a list. For simple slices, the `index` attribute of
        # the TraitListEvent is an integer, and the `added` list is just
        # the list of values added. For an extended slice, the `index`
        # attribute is the slice object and the `added` list is the list
        # of values wrapped in another list.
        self.obj.alist = [1, 2, 3, 4]
        self.obj.on_trait_change(self._record_trait_list_event, 'alist_items')
        del self.obj.alist[0]
        self.assertLastTraitListEventEqual(0, [1], [])
        self.obj.alist.append(5)
        self.assertLastTraitListEventEqual(3, [], [5])
        self.obj.alist[0:2] = [6, 7]
        self.assertLastTraitListEventEqual(0, [2, 3], [6, 7])
        self.obj.alist[0:2:1] = [8, 9]
        self.assertLastTraitListEventEqual(0, [6, 7], [8, 9])
        old_event = self.last_event
        self.obj.alist[0:2:1] = [8, 9]
        # If no values changed, no new TraitListEvent will be generated.
        self.assertIs(self.last_event, old_event)
        self.obj.alist[0:4:2] = [10, 11]
        self.assertLastTraitListEventEqual(slice(0, 4, 2), [[8, 4]], [[10, 11]])
        del self.obj.alist[1:4:2]
        self.assertLastTraitListEventEqual(slice(1, 4, 2), [[9, 5]], [])
        self.obj.alist = [1, 2, 3, 4]
        del self.obj.alist[2:4]
        self.assertLastTraitListEventEqual(2, [3, 4], [])

    def _record_trait_list_event(self, object, name, old, new):
        self.last_event = new<|MERGE_RESOLUTION|>--- conflicted
+++ resolved
@@ -161,17 +161,10 @@
     obj = IntTrait()
 
     _default_value = 99
-<<<<<<< HEAD
-    _good_values = [10, -10]
-    _bad_values = ['ten', u'ten', [10], {'ten': 10}, (10, ), None, 1j, 10L,
-                   -10L, 10.1, -10.1, '10L', '-10L', '10.1', '-10.1', u'10L',
-                   u'-10L', u'10.1', u'-10.1', '10', '-10', u'10', u'-10']
-=======
     _good_values   = [10, -10]
     _bad_values    = ['ten', u'ten', [10], {'ten': 10},(10,), None, 1j,
                       10.1, -10.1, '10L', '-10L', '10.1', '-10.1', u'10L',
                       u'-10L', u'10.1', u'-10.1',  '10', '-10', u'10', u'-10']
->>>>>>> 7467a4c8
 
     try:
         import numpy as np
@@ -218,18 +211,11 @@
     obj = CoercibleLongTrait()
 
     _default_value = 99L
-<<<<<<< HEAD
-    _good_values = [10, -10, 10L, -10L, 10.1, -10.1, '10', '-10', '10L',
-                    '-10L', u'10', u'-10', u'10L', u'-10L']
-    _bad_values = ['10.1', '-10.1', u'10.1', u'-10.1', 'ten', u'ten', [10],
-                   [10l], {'ten': 10}, (10, ), (10L, ), None, 1j]
-=======
     _good_values   = [10, -10, 10L, -10L, 10.1, -10.1, '10', '-10', u'10', u'-10']
     if sys.version_info[0] < 3:
         _good_values.extend(['10L','-10L',u'10L',u'-10L'])
     _bad_values    = ['10.1', '-10.1', u'10.1', u'-10.1', 'ten', u'ten', [10],
                       [10l], {'ten': 10},(10,),(10L,), None, 1j]
->>>>>>> 7467a4c8
 
     def coerce(self, value):
         try:
@@ -284,17 +270,10 @@
     obj = FloatTrait()
 
     _default_value = 99.0
-<<<<<<< HEAD
-    _good_values = [10, -10, 10.1, -10.1]
-    _bad_values = [10L, -10L, 'ten', u'ten', [10], {'ten': 10}, (10,), None,
-                   1j, '10', '-10', '10L', '-10L', '10.1', '-10.1', u'10',
-                   u'-10', u'10L', u'-10L', u'10.1', u'-10.1']
-=======
     _good_values   = [10, -10, 10.1, -10.1]
     _bad_values    = ['ten', u'ten', [10], {'ten': 10},(10,), None,
                       1j, '10', '-10', '10L', '-10L', '10.1', '-10.1', u'10',
                       u'-10', u'10L', u'-10L', u'10.1', u'-10.1']
->>>>>>> 7467a4c8
 
     if sys.version_info[0] < 3:
         # 2to3 will remove the L suffix and therfore make them actually good ones!
@@ -845,20 +824,13 @@
 
 
 class list_value(HasTraits):
-    list1 = Trait([2], TraitList(Trait([1, 2, 3, 4]),
-                  maxlen=4))
-    list2 = Trait([2], TraitList(Trait([1, 2, 3, 4]),
-                  minlen=1, maxlen=4))
-
-<<<<<<< HEAD
-=======
     # Trait definitions:
     list1 = Trait([ 2 ], TraitList(Trait([ 1, 2, 3, 4 ]),
                           maxlen = 4))
     list2 = Trait([ 2 ], TraitList(Trait([ 1, 2, 3, 4 ]),
                           minlen = 1, maxlen = 4))
     alist = List()
->>>>>>> 7467a4c8
+
 
 class test_list_value(test_base2):
 
