# -----------------------------------------------------------------------------
#
#  Copyright (c) 2015, Enthought, Inc.
#  All rights reserved.
#
#  This software is provided without warranty under the terms of the BSD
#  license included in /LICENSE.txt and may be redistributed only
#  under the conditions described in the aforementioned license.  The license
#  is also available online at http://www.enthought.com/licenses/BSD.txt
#
#  Thanks for using Enthought open source!
#
# -----------------------------------------------------------------------------
"""
Tests for the Float trait type.

"""
import sys

<<<<<<< HEAD
import six

if six.PY2:
    LONG_TYPE = long
else:
    LONG_TYPE = int

from traits.testing.unittest_tools import unittest

from traits.api import BaseFloat, Float, HasTraits
=======
try:
    import numpy
except ImportError:
    numpy_available = False
else:
    numpy_available = True

from traits.testing.unittest_tools import unittest

from ..api import BaseFloat, Either, Float, HasTraits, TraitError, Unicode


class MyFloat(object):
    def __init__(self, value):
        self._value = value

    def __float__(self):
        return self._value


class BadFloat(object):
    def __float__(self):
        raise ZeroDivisionError
>>>>>>> 2e788165


class FloatModel(HasTraits):
    value = Float

    # Assignment to the `Either` trait exercises a different C code path (see
    # validate_trait_complex in ctraits.c).
    value_or_none = Either(None, Float)

    float_or_text = Either(Float, Unicode)


class BaseFloatModel(HasTraits):
    value = BaseFloat

    value_or_none = Either(None, BaseFloat)

    float_or_text = Either(Float, Unicode)


class CommonFloatTests(object):
    """ Common tests for Float and BaseFloat """
    def test_default(self):
        a = self.test_class()
        self.assertEqual(a.value, 0.0)

    def test_accepts_float(self):
        a = self.test_class()

        a.value = 5.6
        self.assertIs(type(a.value), float)
        self.assertEqual(a.value, 5.6)

        a.value_or_none = 5.6
        self.assertIs(type(a.value_or_none), float)
        self.assertEqual(a.value_or_none, 5.6)

    def test_accepts_int(self):
        a = self.test_class()

        a.value = 2
        self.assertIs(type(a.value), float)
        self.assertEqual(a.value, 2.0)

        a.value_or_none = 2
        self.assertIs(type(a.value_or_none), float)
        self.assertEqual(a.value_or_none, 2.0)

    def test_accepts_float_like(self):
        a = self.test_class()

        a.value = MyFloat(1729.0)
        self.assertIs(type(a.value), float)
        self.assertEqual(a.value, 1729.0)

        a.value = MyFloat(594.0)
        self.assertIs(type(a.value), float)
        self.assertEqual(a.value, 594.0)

    def test_rejects_string(self):
        a = self.test_class()
        with self.assertRaises(TraitError):
            a.value = "2.3"
        with self.assertRaises(TraitError):
            a.value_or_none = "2.3"

    def test_bad_float_exceptions_propagated(self):
        a = self.test_class()
        with self.assertRaises(ZeroDivisionError):
            a.value = BadFloat()

    def test_compound_trait_float_conversion_fail(self):
        # Check that a failure to convert to float doesn't terminate
        # an assignment to a compound trait.
        a = self.test_class()
        a.float_or_text = u"not a float"
        self.assertEqual(a.float_or_text, u"not a float")

    @unittest.skipUnless(sys.version_info < (3,), "Not applicable to Python 3")
    def test_accepts_small_long(self):
        a = self.test_class()
<<<<<<< HEAD
        a.value = LONG_TYPE(2)
=======

        a.value = long(2)
>>>>>>> 2e788165
        self.assertIs(type(a.value), float)
        self.assertEqual(a.value, 2.0)

        a.value_or_none = long(2)
        self.assertIs(type(a.value_or_none), float)
        self.assertEqual(a.value_or_none, 2.0)

    @unittest.skipUnless(sys.version_info < (3,), "Not applicable to Python 3")
    def test_accepts_large_long(self):
        a = self.test_class()

        # Value large enough to be a long on Python 2.
        a.value = 2**64
        self.assertIs(type(a.value), float)
        self.assertEqual(a.value, 2**64)

        a.value_or_none = 2**64
        self.assertIs(type(a.value_or_none), float)
        self.assertEqual(a.value_or_none, 2**64)

    @unittest.skipUnless(numpy_available, "Test requires NumPy")
    def test_accepts_numpy_floats(self):
        test_values = [
            numpy.float64(2.3),
            numpy.float32(3.7),
            numpy.float16(1.28),
        ]
        a = self.test_class()
        for test_value in test_values:
            a.value = test_value
            self.assertIs(type(a.value), float)
            self.assertEqual(a.value, test_value)

            a.value_or_none = test_value
            self.assertIs(type(a.value_or_none), float)
            self.assertEqual(a.value_or_none, test_value)


class TestFloat(unittest.TestCase, CommonFloatTests):
    def setUp(self):
        self.test_class = FloatModel

    def test_exceptions_propagate_in_compound_trait(self):
        # This test doesn't currently pass for BaseFloat, which is why it's not
        # in the common tests. That's probably a bug.
        a = self.test_class()
        with self.assertRaises(ZeroDivisionError):
            a.value_or_none = BadFloat()


class TestBaseFloat(unittest.TestCase, CommonFloatTests):
    def setUp(self):
        self.test_class = BaseFloatModel<|MERGE_RESOLUTION|>--- conflicted
+++ resolved
@@ -17,28 +17,21 @@
 """
 import sys
 
-<<<<<<< HEAD
-import six
-
-if six.PY2:
-    LONG_TYPE = long
-else:
-    LONG_TYPE = int
-
-from traits.testing.unittest_tools import unittest
-
-from traits.api import BaseFloat, Float, HasTraits
-=======
 try:
     import numpy
 except ImportError:
     numpy_available = False
 else:
     numpy_available = True
+import six
 
+from traits.api import BaseFloat, Either, Float, HasTraits, TraitError, Unicode
 from traits.testing.unittest_tools import unittest
 
-from ..api import BaseFloat, Either, Float, HasTraits, TraitError, Unicode
+if six.PY2:
+    LONG_TYPE = long
+else:
+    LONG_TYPE = int
 
 
 class MyFloat(object):
@@ -52,7 +45,6 @@
 class BadFloat(object):
     def __float__(self):
         raise ZeroDivisionError
->>>>>>> 2e788165
 
 
 class FloatModel(HasTraits):
@@ -134,16 +126,11 @@
     @unittest.skipUnless(sys.version_info < (3,), "Not applicable to Python 3")
     def test_accepts_small_long(self):
         a = self.test_class()
-<<<<<<< HEAD
         a.value = LONG_TYPE(2)
-=======
-
-        a.value = long(2)
->>>>>>> 2e788165
         self.assertIs(type(a.value), float)
         self.assertEqual(a.value, 2.0)
 
-        a.value_or_none = long(2)
+        a.value_or_none = LONG_TYPE(2)
         self.assertIs(type(a.value_or_none), float)
         self.assertEqual(a.value_or_none, 2.0)
 
