#------------------------------------------------------------------------------
#
#  Copyright (c) 2005, Enthought, Inc.
#  All rights reserved.
#
#  This software is provided without warranty under the terms of the BSD
#  license included in enthought/LICENSE.txt and may be redistributed only
#  under the conditions described in the aforementioned license.  The license
#  is also available online at http://www.enthought.com/licenses/BSD.txt
#
#  Thanks for using Enthought open source!
#
#  Author:        David C. Morrill
#  Original Date: 06/21/2002
#
#  Rewritten as a C-based type extension: 06/21/2004
#
#------------------------------------------------------------------------------

""" Defines the HasTraits class, along with several useful subclasses and
    associated metaclasses.
"""

#-------------------------------------------------------------------------------
#  Imports:
#-------------------------------------------------------------------------------

from __future__ import absolute_import, division, print_function

import copy as copy_module
import weakref
import re
import sys

from types import FunctionType, MethodType

import six

from . import __version__ as TraitsVersion

from .adaptation.adaptation_error import AdaptationError

from .ctraits import CHasTraits, _HasTraits_monitors

from .traits import (CTrait, ForwardProperty, Property, SpecialNames, Trait,
    TraitFactory, __newobj__, generic_trait, trait_factory)

from .trait_types import Any, Bool, Disallow, Enum, Event, Python, This

from .trait_notifiers import (ExtendedTraitChangeNotifyWrapper,
    FastUITraitChangeNotifyWrapper, NewTraitChangeNotifyWrapper,
    StaticAnyTraitChangeNotifyWrapper, StaticTraitChangeNotifyWrapper,
    TraitChangeNotifyWrapper)

from .trait_handlers import (
    TraitType, MISSING_DEFAULT_VALUE, TRAIT_LIST_OBJECT_DEFAULT_VALUE,
    CALLABLE_DEFAULT_VALUE)

from .trait_base import (Missing, SequenceTypes, TraitsCache, Undefined,
    add_article, is_none, not_event, not_false)

from .trait_errors import TraitError

from .protocols.advice import addClassAdvisor

from .util.deprecated import deprecated

#-------------------------------------------------------------------------------
#  Set CHECK_INTERFACES to one of the following values:
#
#  - 0: Does not check to see if classes implement their declared interfaces.
#  - 1: Ensures that classes implement the interfaces they say they do, and
#       logs a warning if they don't.
#  - 2: Ensures that classes implement the interfaces they say they do, and
#       raises an InterfaceError if they don't.
#-------------------------------------------------------------------------------

CHECK_INTERFACES = 0

#-------------------------------------------------------------------------------
#  Deferred definitions:
#
#  The following classes have a 'chicken and the egg' definition problem. They
#  require Traits to work, because they subclass Traits, but the Traits
#  meta-class programming support uses them, so Traits can't be subclassed
#  until they are defined.
#
#  Note: We need to look at whether the Category support could be used to
#        allow us to implement this better.
#-------------------------------------------------------------------------------

class ViewElement ( object ):
    pass

def ViewElements ( ):
    return None

#-------------------------------------------------------------------------------
#  Constants:
#-------------------------------------------------------------------------------

WrapperTypes   = ( StaticAnyTraitChangeNotifyWrapper,
                   StaticTraitChangeNotifyWrapper )

if sys.version_info[0] >= 3:
    # in python 3, unbound methods do not exist anymore, they're just functions
    BoundMethodTypes    = ( MethodType, )
    UnboundMethodTypes  = ( FunctionType, )
else:
    BoundMethodTypes    = ( MethodType, )
    UnboundMethodTypes  = ( MethodType, )

FunctionTypes  = ( FunctionType, )

# Class dictionary entries used to save trait, listener and view information and
# definitions:

BaseTraits      = '__base_traits__'
ClassTraits     = '__class_traits__'
PrefixTraits    = '__prefix_traits__'
ListenerTraits  = '__listener_traits__'
ViewTraits      = '__view_traits__'
InstanceTraits  = '__instance_traits__'

# The default Traits View name
DefaultTraitsView = 'traits_view'

# Trait types which cannot have default values
CantHaveDefaultValue = ( 'event', 'delegate', 'constant' )

# An empty list
EmptyList = []

# The trait types that should be copied last when doing a 'copy_traits':
DeferredCopy = ( 'delegate', 'property' )

# Quick test for normal vs extended trait name
extended_trait_pat = re.compile( r'.*[ :\+\-,\.\*\?\[\]]' )

# Generic 'Any' trait:
any_trait = Any().as_ctrait()

#-------------------------------------------------------------------------------
#  Creates a clone of a specified trait:
#-------------------------------------------------------------------------------

def _clone_trait ( clone, metadata = None ):
    """ Creates a clone of a specified trait.
    """
    trait = CTrait( 0 )
    trait.clone( clone )

    if clone.__dict__ is not None:
        trait.__dict__ = clone.__dict__.copy()

    if metadata is not None:
        trait.__dict__.update( metadata )

    return trait

#-------------------------------------------------------------------------------
#  Gets the definition of a specified method (if any):
#-------------------------------------------------------------------------------

def _get_method ( cls, method ):
    result = getattr( cls, method, None )
    if (result is not None) and is_unbound_method_type(result):
        return result
    return None


def _get_def ( class_name, class_dict, bases, method ):
    """ Gets the definition of a specified method (if any).
    """
    if method[0:2] == '__':
        method = '_%s%s' % ( class_name, method )

    result = class_dict.get( method )
    if ((result is not None) and
        is_function_type(result) and
        (getattr( result, 'on_trait_change', None ) is None)):
        return result

    for base in bases:
        result = getattr( base, method, None )
        if ((result is not None) and
            is_unbound_method_type(result) and \
            (getattr( six.get_unbound_function,
                        'on_trait_change', None ) is None)):
            return result

    return None


def is_cython_func_or_method(method):
    """ Test if the given input is a Cython method or function. """
    # The only way to get the type from the method with str comparison ...
    return 'cython_function_or_method' in str(type(method))

def is_bound_method_type(method):
    """ Test if the given input is a Python method or a Cython method. """
    return isinstance(method, BoundMethodTypes ) or is_cython_func_or_method(method)

def is_unbound_method_type(method):
    """ Test if the given input is a Python method or a Cython method. """
    return isinstance(method, UnboundMethodTypes ) or is_cython_func_or_method(method)

def is_function_type(function):
    """ Test if the given input is a Python function or a Cython method. """
    return isinstance(function, FunctionTypes ) or \
           is_cython_func_or_method(function)

#-------------------------------------------------------------------------------
#  Returns whether or not a specified value is serializable:
#-------------------------------------------------------------------------------

def _is_serializable ( value ):
    """ Returns whether or not a specified value is serializable.
    """
    if isinstance( value, ( list, tuple ) ):
        for item in value:
            if not _is_serializable( item ):
                return False

        return True

    if isinstance( value, dict ):
        for name, item in value.items():
            if ((not _is_serializable( name )) or
                (not _is_serializable( item ))):
                return False

        return True

    return ((not isinstance( value, HasTraits )) or
            value.has_traits_interface( ISerializable ))

#-------------------------------------------------------------------------------
#  Returns a dictionary of potential 'Instance' or 'List(Instance)' handlers:
#-------------------------------------------------------------------------------

def _get_instance_handlers ( class_dict, bases ):
    """ Returns a dictionary of potential 'Instance' or 'List(Instance)'
        handlers.
    """
    # Create the results dictionary:
    instance_traits = {}

    # Merge all of the base class information into the result:
    for base in bases:
        for name, base_arg_lists in base.__dict__.get( InstanceTraits ).items():
            arg_lists = instance_traits.get( name )
            if arg_lists is None:
                instance_traits[ name ] = base_arg_lists[:]
            else:
                for arg_list in base_arg_lists:
                    if arg_list not in arg_lists:
                        arg_lists.append( arg_list )

    # Merge in the information from the class dictionary:
    for name, value in class_dict.items():
        if (name[:1] == '_') and is_function_type(value):
            n   = 13
            col = name.find( '_changed_for_' )
            if col < 2:
                 n   = 11
                 col = name.find( '_fired_for_' )
            if col >= 2:
                key = name[ col + n: ]
                if key != '':
                    arg_list  = ( name, name[ 1: col ] )
                    arg_lists = instance_traits.setdefault( key, [] )
                    if arg_list not in arg_lists:
                        arg_lists.append( arg_list )

    # Return the dictionary of possible arg_lists:
    return instance_traits

#-------------------------------------------------------------------------------
#  Returns the correct 'delegate' listener pattern for a specified name and
#  delegate trait:
#-------------------------------------------------------------------------------

def get_delegate_pattern ( name, trait ):
    """ Returns the correct 'delegate' listener pattern for a specified name and
        delegate trait.
    """
    prefix = trait._prefix
    if prefix == '':
        prefix = name
    elif (len( prefix ) > 1) and (prefix[-1] == '*'):
        prefix = prefix[:-1] + name

    return ' %s:%s' % ( trait._delegate, prefix )

#-------------------------------------------------------------------------------
#  '_SimpleTest' class:
#-------------------------------------------------------------------------------

class _SimpleTest:
    def __init__ ( self, value ): self.value = value
    def __call__ ( self, test  ): return test == self.value

#-------------------------------------------------------------------------------
#  Returns either the original value or a valid CTrait if the value can be
#  converted to a CTrait:
#-------------------------------------------------------------------------------

def _check_trait ( trait ):
    """ Returns either the original value or a valid CTrait if the value can be
        converted to a CTrait.
    """
    if isinstance( trait, CTrait ):
        return trait

    if isinstance( trait, TraitFactory ):
        return trait_factory( trait )

    if isinstance( trait, type ) and issubclass( trait, TraitType ):
        trait = trait()

    if isinstance( trait, TraitType ):
        return trait.as_ctrait()

    return trait

#-------------------------------------------------------------------------------
#  Returns the trait corresponding to a specified value:
#-------------------------------------------------------------------------------

def _trait_for ( trait ):
    """ Returns the trait corresponding to a specified value.
    """
    trait = _check_trait( trait )
    if isinstance( trait, CTrait ):
        return trait

    return Trait( trait )

#-------------------------------------------------------------------------------
#  Returns the 'mapped trait' definition for a mapped trait:
#-------------------------------------------------------------------------------

def _mapped_trait_for ( trait ):
    """ Returns the 'mapped trait' definition for a mapped trait.
    """
    default_value = trait.default_value()[1]
    try:
        default_value = trait.handler.mapped_value( default_value )
    except:
        pass

    return Any( default_value, is_base  = False, transient = True,
                               editable = False ).as_ctrait()

#-------------------------------------------------------------------------------
#  Adds a list of handlers to a specified notifiers list:
#-------------------------------------------------------------------------------

def _add_notifiers ( notifiers, handlers ):
    """ Adds a list of handlers to a specified notifiers list.
    """
    for handler in handlers:
        if not isinstance( handler, WrapperTypes ):
            handler = StaticTraitChangeNotifyWrapper( handler )
        notifiers.append( handler )

#-------------------------------------------------------------------------------
#  Adds any specified event handlers defined for a trait by a class:
#-------------------------------------------------------------------------------

def _add_event_handlers ( trait, cls, handlers ):
    """ Adds any specified event handlers defined for a trait by a class.
    """
    events = trait.event
    if events is not None:
        if isinstance(events, six.string_types):
            events = [ events ]

        for event in events:
            handlers.append( _get_method( cls, '_%s_changed' % event ) )
            handlers.append( _get_method( cls, '_%s_fired'   % event ) )

#-------------------------------------------------------------------------------
#  Returns the method associated with a particular class property getter/setter:
#-------------------------------------------------------------------------------

def _property_method ( class_dict, name ):
    """ Returns the method associated with a particular class property
    getter/setter.
    """
    return class_dict.get( name )

#-------------------------------------------------------------------------------
#  'MetaHasTraits' class:
#-------------------------------------------------------------------------------

# This really should be 'HasTraits', but it's not defined yet:
_HasTraits = None

class MetaHasTraits ( type ):
    """ Controls the creation of HasTraits classes.

    The heavy work is done by the `create_traits_meta_dict` function, which
    takes the ``class_dict`` dictionary of class members and extracts and
    processes the trait declarations in it. The trait declarations are then
    added back to the class dictionary and passed off to the __new__ method
    of the type superclass, to be added to the class.

    """
    # All registered class creation listeners.
    #
    # { Str class_name : Callable listener }
    _listeners = {}

    def __new__ ( cls, class_name, bases, class_dict ):
        update_traits_class_dict(
            class_name, bases, class_dict, is_category=False )

        # Finish building the class using the updated class dictionary:
        klass = type.__new__( cls, class_name, bases, class_dict )

        # Call all listeners that registered for this specific class:
        name = '%s.%s' % ( klass.__module__, klass.__name__ )
        for listener in MetaHasTraits._listeners.get( name, [] ):
            listener( klass )

        # Call all listeners that registered for ANY class:
        for listener in MetaHasTraits._listeners.get( '', [] ):
            listener( klass )

        return klass

    def add_listener ( cls, listener, class_name = '' ):
        """ Adds a class creation listener.

        If the class name is the empty string then the listener will be called
        when *any* class is created.
        """
        MetaHasTraits._listeners.setdefault( class_name, [] ).append( listener )

    add_listener = classmethod( add_listener )

    def remove_listener ( cls, listener, class_name = '' ):
        """ Removes a class creation listener.
        """
        MetaHasTraits._listeners[ class_name ].remove( listener )

    remove_listener = classmethod( remove_listener )


def update_traits_class_dict( class_name, bases, class_dict, is_category ):
    """ Processes all of the traits related data in the class dictionary.

<<<<<<< HEAD
    This is called during the construction of a new HasTraits class. The first
    three parameters have the same interpretation as the corresponding
    parameters of ``type.__new__``. This function modifies `class_dict`
    in-place.
=======
    def __init__ ( self, cls, class_name, bases, class_dict, is_category ):
        """ Processes all of the traits related data in the class dictionary.
        """
        # Create the various class dictionaries, lists and objects needed to
        # hold trait and view information and definitions:
        base_traits      = {}
        class_traits     = {}
        prefix_traits    = {}
        listeners        = {}
        prefix_list      = []
        override_bases   = bases
        view_elements    = ViewElements()

        # Create a list of just those base classes that derive from HasTraits:
        hastraits_bases = [ base for base in bases
                            if base.__dict__.get( ClassTraits ) is not None ]

        # Create a list of all inherited trait dictionaries:
        inherited_class_traits = [ base.__dict__.get( ClassTraits )
                                   for base in hastraits_bases ]

        # Move all trait definitions from the class dictionary to the
        # appropriate trait class dictionaries:
        for name, value in list(class_dict.items()):
            value = _check_trait(value)
            rc    = isinstance( value, CTrait )

            if (not rc) and isinstance( value, ForwardProperty ):
                rc     = True
                getter = _property_method( class_dict, '_get_' + name )
                setter = _property_method( class_dict, '_set_' + name )
                if (setter is None) and (getter is not None):
                    if getattr( getter, 'settable', False ):
                        setter = HasTraits._set_traits_cache
                    elif getattr( getter, 'flushable', False ):
                        setter = HasTraits._flush_traits_cache
                validate = _property_method( class_dict, '_validate_' + name )
                if validate is None:
                    validate = value.validate

                value = Property( getter, setter, validate, True,
                                  value.handler, **value.metadata )
            if rc:
                del class_dict[ name ]
                if name[-1:] != '_':
                    base_traits[ name ] = class_traits[ name ] = value
                    value_type = value.type
                    if value_type == 'trait':
                       handler = value.handler
                       if handler is not None:
                           if handler.has_items:
                               items_trait = _clone_trait(
                                   handler.items_event(), value.__dict__ )

                               if items_trait.instance_handler == \
                                   '_list_changed_handler':
                                   items_trait.instance_handler = \
                                       '_list_items_changed_handler'

                               class_traits[ name + '_items' ] = items_trait

                           if handler.is_mapped:
                               class_traits[ name + '_' ] = _mapped_trait_for(
                                                                         value )

                    elif value_type == 'delegate':
                        # Only add a listener if the trait.listenable metadata
                        # is not False:
                        if value._listenable is not False:
                            listeners[ name ] = ( 'delegate',
                                           get_delegate_pattern( name, value ) )
                    elif value_type == 'event':
                        on_trait_change = value.on_trait_change
                        if isinstance( on_trait_change, six.string_types ):
                            listeners[ name ] = ( 'event', on_trait_change )
                else:
                    name = name[:-1]
                    prefix_list.append( name )
                    prefix_traits[ name ] = value
>>>>>>> eecc23d6

    Parameters
    ----------
    class_name : str or unicode
        The name of the HasTraits class.
    bases : tuple
        The base classes for the HasTraits class.
    class_dict : dict
        A dictionary of class members.
    is_category : bool
        Whether this is a Category subclass.

    """
    # Create the various class dictionaries, lists and objects needed to
    # hold trait and view information and definitions:
    base_traits      = {}
    class_traits     = {}
    prefix_traits    = {}
    listeners        = {}
    prefix_list      = []
    override_bases   = bases
    view_elements    = ViewElements()

    # Create a list of just those base classes that derive from HasTraits:
    hastraits_bases = [ base for base in bases
                        if base.__dict__.get( ClassTraits ) is not None ]

    # Create a list of all inherited trait dictionaries:
    inherited_class_traits = [ base.__dict__.get( ClassTraits )
                               for base in hastraits_bases ]

    # Move all trait definitions from the class dictionary to the
    # appropriate trait class dictionaries:
    for name, value in class_dict.items():
        value = _check_trait( value )
        rc    = isinstance( value, CTrait )

        if (not rc) and isinstance( value, ForwardProperty ):
            rc     = True
            # Create Property trait from getter, setter, validator
            getter = _property_method( class_dict, '_get_' + name )
            setter = _property_method( class_dict, '_set_' + name )
            if (setter is None) and (getter is not None):
                if getattr( getter, 'settable', False ):
                    setter = HasTraits._set_traits_cache
                elif getattr( getter, 'flushable', False ):
                    setter = HasTraits._flush_traits_cache
            validate = _property_method( class_dict, '_validate_' + name )
            if validate is None:
                validate = value.validate

            value = Property( getter, setter, validate, True,
                              value.handler, **value.metadata )
        if rc:
            del class_dict[ name ]
            if name[-1:] != '_':
                base_traits[ name ] = class_traits[ name ] = value
                value_type = value.type
                if value_type == 'trait':
                   handler = value.handler
                   if handler is not None:
                       if handler.has_items:
                           items_trait = _clone_trait(
                               handler.items_event(), value.__dict__ )

                           if items_trait.instance_handler == \
                               '_list_changed_handler':
                               items_trait.instance_handler = \
                                   '_list_items_changed_handler'

                           class_traits[ name + '_items' ] = items_trait

                       if handler.is_mapped:
                           class_traits[ name + '_' ] = _mapped_trait_for(
                                                                     value )

                elif value_type == 'delegate':
                    # Only add a listener if the trait.listenable metadata
                    # is not False:
                    if value._listenable is not False:
                        listeners[ name ] = ( 'delegate',
                                       get_delegate_pattern( name, value ) )
                elif value_type == 'event':
                    on_trait_change = value.on_trait_change
                    if isinstance( on_trait_change, basestring ):
                        listeners[ name ] = ( 'event', on_trait_change )
            else:
                name = name[:-1]
                prefix_list.append( name )
                prefix_traits[ name ] = value

        elif isinstance( value, FunctionType ) or is_cython_func_or_method(value):
            pattern = getattr( value, 'on_trait_change', None )
            if pattern is not None:
                listeners[ name ] = ( 'method', pattern )

        elif isinstance( value, property ):
            class_traits[ name ] = generic_trait

        # Handle any view elements found in the class:
        elif isinstance( value, ViewElement ):

            # Add the view element to the class's 'ViewElements' if it is
            # not already defined (duplicate definitions are errors):
            if name in view_elements.content:
                raise TraitError(
                    "Duplicate definition for view element '%s'" % name )

            view_elements.content[ name ] = value

<<<<<<< HEAD
            # Replace all substitutable view sub elements with 'Include'
            # objects, and add the substituted items to the
            # 'ViewElements':
            value.replace_include( view_elements )

            # Remove the view element from the class definition:
            del class_dict[ name ]
=======
            else:
                for ct in inherited_class_traits:
                    if name in ct:
                        # The subclass is providing a default value for the
                        # trait defined in a superclass.
                        ictrait = ct[ name ]
                        if ictrait.type in CantHaveDefaultValue:
                            raise TraitError( "Cannot specify a default value "
                                "for the %s trait '%s'. You must override the "
                                "the trait definition instead." %
                                ( ictrait.type, name ) )

                        default_value = value
                        class_traits[ name ] = value = ictrait( default_value )
                        # Make sure that the trait now has the default value
                        # has the correct initializer.
                        value.default_value(
                            MISSING_DEFAULT_VALUE, value.default)
                        del class_dict[ name ]
                        override_bases = []
                        handler        = value.handler
                        if (handler is not None) and handler.is_mapped:
                            class_traits[ name + '_' ] = _mapped_trait_for(
                                value )
                        break

        # Process all HasTraits base classes:
        migrated_properties = {}
        implements          = []
        for base in hastraits_bases:
            base_dict = base.__dict__

            # Merge listener information:
            for name, value in base_dict.get( ListenerTraits ).items():
                if (name not in class_traits) and (name not in class_dict):
                    listeners[ name ] = value

            # Merge base traits:
            for name, value in base_dict.get( BaseTraits ).items():
                if name not in base_traits:
                    property_info = value.property()
                    if property_info is not None:
                        key = id( value )
                        migrated_properties[ key ] = value = \
                            self.migrate_property( name, value, property_info,
                                                   class_dict )
                    base_traits[ name ] = value

                elif is_category:
                    raise TraitError("Cannot override '%s' trait "
                                     "definition in a category" % name)

            # Merge class traits:
            for name, value in base_dict.get( ClassTraits ).items():
                if name not in class_traits:
                    property_info = value.property()
                    if property_info is not None:
                        new_value = migrated_properties.get( id( value ) )
                        if new_value is not None:
                            value = new_value
                        else:
                            value = self.migrate_property( name, value,
                                                     property_info, class_dict )
                    class_traits[ name ] = value

                elif is_category:
                    raise TraitError("Cannot override '%s' trait "
                                     "definition in a category" % name)

            # Merge prefix traits:
            base_prefix_traits = base_dict.get( PrefixTraits )
            for name in base_prefix_traits['*']:
                if name not in prefix_list:
                    prefix_list.append( name )
                    prefix_traits[ name ] = base_prefix_traits[ name ]
                elif is_category:
                    raise TraitError("Cannot override '%s_' trait "
                                     "definition in a category" % name)

            # If the base class has a 'ViewElements' object defined, add it to
            # the 'parents' list of this class's 'ViewElements':
            parent_view_elements = base_dict.get( ViewTraits )
            if parent_view_elements is not None:
                view_elements.parents.append( parent_view_elements )

        # Make sure there is a definition for 'undefined' traits:
        if (prefix_traits.get( '' ) is None) and (not is_category):
            prefix_list.append( '' )
            prefix_traits[''] = Python().as_ctrait()

        # Save a link to the prefix_list:
        prefix_traits['*'] = prefix_list

        # Make sure the trait prefixes are sorted longest to shortest
        # so that we can easily bind dynamic traits to the longest matching
        # prefix:
        prefix_list.sort( key = lambda x: -len(x) )

        # Get the list of all possible 'Instance'/'List(Instance)' handlers:
        instance_traits = _get_instance_handlers( class_dict, hastraits_bases )

        # If there is an 'anytrait_changed' event handler, wrap it so that
        # it can be attached to all traits in the class:
        anytrait = _get_def( class_name, class_dict, bases,
                             '_anytrait_changed' )
        if anytrait is not None:
            anytrait = StaticAnyTraitChangeNotifyWrapper( anytrait )

            # Save it in the prefix traits dictionary so that any dynamically
            # created traits (e.g. 'prefix traits') can re-use it:
            prefix_traits['@'] = anytrait

        # Make one final pass over the class traits dictionary, making sure
        # all static trait notification handlers are attached to a 'cloned'
        # copy of the original trait:
        # The dictionary is modified in place
        cloned = set()

        for name in list(class_traits.keys()):
            trait    = class_traits[ name ]
            handlers = [ anytrait,
                         _get_def( class_name, class_dict, bases,
                                   '_%s_changed' % name ),
                         _get_def( class_name, class_dict, bases,
                                   '_%s_fired' % name ) ]

            # Check for an 'Instance' or 'List(Instance)' trait with defined
            # handlers:
            instance_handler = trait.instance_handler
            if ((instance_handler is not None) and
                (name in instance_traits) or
                ((instance_handler == '_list_items_changed_handler') and
                 (name[-6:] == '_items') and
                 (name[:-6] in instance_traits))):
                handlers.append( getattr( HasTraits, instance_handler ) )

            events = trait.event
            if events is not None:

                if isinstance(events, six.string_types):
                    events = [ events ]

                for event in events:
                    handlers.append( _get_def( class_name, class_dict, bases,
                                               '_%s_changed' % event ) )
                    handlers.append( _get_def( class_name, class_dict, bases,
                                               '_%s_fired' % event ) )
>>>>>>> eecc23d6

        else:
            for ct in inherited_class_traits:
                if name in ct:
                    # The subclass is providing a default value for the
                    # trait defined in a superclass.
                    ictrait = ct[ name ]
                    if ictrait.type in CantHaveDefaultValue:
                        raise TraitError( "Cannot specify a default value "
                            "for the %s trait '%s'. You must override the "
                            "the trait definition instead." %
                            ( ictrait.type, name ) )

                    default_value = value
                    class_traits[ name ] = value = ictrait( default_value )
                    # Make sure that the trait now has the default value
                    # has the correct initializer.
                    value.default_value(1, value.default)
                    del class_dict[ name ]
                    override_bases = []
                    handler        = value.handler
                    if (handler is not None) and handler.is_mapped:
                        class_traits[ name + '_' ] = _mapped_trait_for(
                                                                     value )
                    break

    # Process all HasTraits base classes:
    migrated_properties = {}
    implements          = []
    for base in hastraits_bases:
        base_dict = base.__dict__

        # Merge listener information:
        for name, value in base_dict.get( ListenerTraits ).items():
            if (name not in class_traits) and (name not in class_dict):
                listeners[ name ] = value

        # Merge base traits:
        for name, value in base_dict.get( BaseTraits ).items():
            if name not in base_traits:
                property_info = value.property()
                if property_info is not None:
                    key = id( value )
                    migrated_properties[ key ] = value = \
                        migrate_property( name, value, property_info,
                                          class_dict )
                base_traits[ name ] = value

            elif is_category:
                raise TraitError, ("Cannot override '%s' trait "
                                   "definition in a category" % name)

        # Merge class traits:
        for name, value in base_dict.get( ClassTraits ).items():
            if name not in class_traits:
                property_info = value.property()
                if property_info is not None:
                    new_value = migrated_properties.get( id( value ) )
                    if new_value is not None:
                        value = new_value
                    else:
                        value = migrate_property( name, value,
                                                  property_info, class_dict )
                class_traits[ name ] = value

            elif is_category:
                raise TraitError, ("Cannot override '%s' trait "
                                   "definition in a category" % name)

        # Merge prefix traits:
        base_prefix_traits = base_dict.get( PrefixTraits )
        for name in base_prefix_traits['*']:
            if name not in prefix_list:
                prefix_list.append( name )
                prefix_traits[ name ] = base_prefix_traits[ name ]
            elif is_category:
                raise TraitError, ("Cannot override '%s_' trait "
                                   "definition in a category" % name)

        # If the base class has a 'ViewElements' object defined, add it to
        # the 'parents' list of this class's 'ViewElements':
        parent_view_elements = base_dict.get( ViewTraits )
        if parent_view_elements is not None:
            view_elements.parents.append( parent_view_elements )

    # Make sure there is a definition for 'undefined' traits:
    if (prefix_traits.get( '' ) is None) and (not is_category):
        prefix_list.append( '' )
        prefix_traits[''] = Python().as_ctrait()

    # Save a link to the prefix_list:
    prefix_traits['*'] = prefix_list

    # Make sure the trait prefixes are sorted longest to shortest
    # so that we can easily bind dynamic traits to the longest matching
    # prefix:
    prefix_list.sort( key = lambda x: -len(x) )

    # Get the list of all possible 'Instance'/'List(Instance)' handlers:
    instance_traits = _get_instance_handlers( class_dict, hastraits_bases )

    # If there is an 'anytrait_changed' event handler, wrap it so that
    # it can be attached to all traits in the class:
    anytrait = _get_def( class_name, class_dict, bases,
                         '_anytrait_changed' )
    if anytrait is not None:
        anytrait = StaticAnyTraitChangeNotifyWrapper( anytrait )

        # Save it in the prefix traits dictionary so that any dynamically
        # created traits (e.g. 'prefix traits') can re-use it:
        prefix_traits['@'] = anytrait

    # Make one final pass over the class traits dictionary, making sure
    # all static trait notification handlers are attached to a 'cloned'
    # copy of the original trait:
    cloned = set()
    for name in class_traits.keys():
        trait    = class_traits[ name ]
        handlers = [ anytrait,
                     _get_def( class_name, class_dict, bases,
                               '_%s_changed' % name ),
                     _get_def( class_name, class_dict, bases,
                               '_%s_fired' % name ) ]

        # Check for an 'Instance' or 'List(Instance)' trait with defined
        # handlers:
        instance_handler = trait.instance_handler
        if ((instance_handler is not None) and
            (name in instance_traits) or
            ((instance_handler == '_list_items_changed_handler') and
             (name[-6:] == '_items') and
             (name[:-6] in instance_traits))):
            handlers.append( getattr( HasTraits, instance_handler ) )

        events = trait.event
        if events is not None:

            if isinstance(events, basestring):
                events = [ events ]

            for event in events:
                handlers.append( _get_def( class_name, class_dict, bases,
                                           '_%s_changed' % event ) )
                handlers.append( _get_def( class_name, class_dict, bases,
                                           '_%s_fired' % event ) )

        handlers = [ h for h in handlers if h is not None ]
        default  = _get_def( class_name, class_dict, [],
                             '_%s_default' % name )
        if (len( handlers ) > 0) or (default is not None):

<<<<<<< HEAD
            if name not in cloned:
                cloned.add( name )
                class_traits[ name ] = trait = _clone_trait( trait )
=======
                if default is not None:
                    trait.default_value(CALLABLE_DEFAULT_VALUE, default)
>>>>>>> eecc23d6

            if len( handlers ) > 0:
                _add_notifiers( trait._notifiers( 1 ), handlers )

            if default is not None:
                trait.default_value( 8, default )

        # Handle the case of properties whose value depends upon the value
        # of other traits:
        if (trait.type == 'property') and (trait.depends_on is not None):

            cached = trait.cached
            if cached is True:
                cached = TraitsCache + name

            depends_on = trait.depends_on
            if isinstance( depends_on, SequenceTypes ):
                depends_on = ','.join( depends_on )
            else:
                # Note: We add the leading blank to force it to be treated
                # as using the extended trait notation so that it will
                # automatically add '_items' listeners to lists/dicts:
                depends_on = ' ' + depends_on

            listeners[ name ] = ( 'property', cached, depends_on )

    # Add processed traits back into class_dict.
    class_dict[ BaseTraits      ] = base_traits
    class_dict[ ClassTraits     ] = class_traits
    class_dict[ InstanceTraits  ] = instance_traits
    class_dict[ PrefixTraits    ] = prefix_traits
    class_dict[ ListenerTraits  ] = listeners
    class_dict[ ViewTraits      ] = view_elements


def migrate_property ( name, property, property_info, class_dict ):
    """ Migrates an existing property to the class being defined
    (allowing for method overrides).
    """
    get = _property_method( class_dict, '_get_' + name )
    set = _property_method( class_dict, '_set_' + name )
    val = _property_method( class_dict,
                            '_validate_' + name )
    if ((get is not None) or (set is not None) or (val is not None)):
        old_get, old_set, old_val = property_info
        return Property( get or old_get, set or old_set, val or old_val,
                         True, **property.__dict__ )

    return property


#-------------------------------------------------------------------------------
#  Manages the list of trait instance monitors:
#-------------------------------------------------------------------------------

def _trait_monitor_index ( cls, handler ):
    global _HasTraits_monitors

    type_handler = type( handler )
    for i, _cls, _handler in enumerate( _HasTraits_monitors ):
        if type_handler is type( _handler ):
            if (((type_handler is MethodType)  or
                'cython_function_or_method' in str(type_handler)) and \
                (handler.__self__ is not None)):
                if ((handler.__name__ == _handler.__name__) and
                    (handler.__self__ is _handler.__self__)):
                   return i

            elif handler == _handler:
                return i

    return -1

#-------------------------------------------------------------------------------
#  'HasTraits' decorators:
#-------------------------------------------------------------------------------

def on_trait_change ( name, post_init = False, dispatch = 'same' ):
    """ Marks the following method definition as being a handler for the
        extended trait change specified by *name(s)*.

        Refer to the documentation for the on_trait_change() method of
        the **HasTraits** class for information on the correct syntax for
        the *name* argument and the semantics of the *dispatch* keyword
        argument.

        A handler defined using this decorator is normally effective
        immediately. However, if *post_init* is **True**, then the handler only
        becomes effective after all object constructor arguments have been
        processed. That is, trait values assigned as part of object construction
        will not cause the handler to be invoked.
    """
    def decorator ( function ):

        function.on_trait_change = {'pattern': name,
                                    'post_init': post_init,
                                    'dispatch': dispatch}

        return function

    return decorator

def cached_property ( function ):
    """ Marks the following method definition as being a "cached property".
        That is, it is a property getter which, for performance reasons, caches
        its most recently computed result in an attribute whose name is of the
        form: *_traits_cache_name*, where *name* is the name of the property. A
        method marked as being a cached property needs only to compute and
        return its result. The @cached_property decorator automatically wraps
        the decorated method in cache management code, eliminating the need to
        write boilerplate cache management code explicitly. For example::

            file_name = File
            file_contents = Property( depends_on = 'file_name' )

            @cached_property
            def _get_file_contents(self):
                fh = open(self.file_name, 'rb')
                result = fh.read()
                fh.close()
                return result

        In this example, accessing the *file_contents* trait calls the
        _get_file_contents() method only once each time after the **file_name**
        trait is modified. In all other cases, the cached value
        **_file_contents**, which maintained by the @cached_property wrapper
        code, is returned.

        Note the use, in the example, of the **depends_on** metadata attribute
        to specify that the value of **file_contents** depends on **file_name**,
        so that _get_file_contents() is called only when **file_name** changes.
        For details, see the traits.traits.Property() function.
    """
    name = TraitsCache + function.__name__[ 5: ]

    def decorator ( self ):
        result = self.__dict__.get( name, Undefined )
        if result is Undefined:
            self.__dict__[ name ] = result = function( self )

        return result

    decorator.cached_property = True

    return decorator

def property_depends_on ( dependency, settable = False, flushable = False ):
    """ Marks the following method definition as being a "cached property"
        that depends on the specified extended trait names. That is, it is a
        property getter which, for performance reasons, caches its most recently
        computed result in an attribute whose name is of the form:
        *_traits_cache_name*, where *name* is the name of the property. A method
        marked as being a cached property needs only to compute and return its
        result. The @property_depends_on decorator automatically wraps the
        decorated method in cache management code that will cache the most
        recently computed value and flush the cache when any of the specified
        dependencies are modified, thus eliminating the need to write
        boilerplate cache management code explicitly. For example::

            file_name = File
            file_contents = Property

            @property_depends_on( 'file_name' )
            def _get_file_contents(self):
                fh = open(self.file_name, 'rb')
                result = fh.read()
                fh.close()
                return result

        In this example, accessing the *file_contents* trait calls the
        _get_file_contents() method only once each time after the **file_name**
        trait is modified. In all other cases, the cached value
        **_file_contents**, which is maintained by the @cached_property wrapper
        code, is returned.
    """
    def decorator ( function ):
        name = TraitsCache + function.__name__[ 5: ]

        def wrapper ( self ):
            result = self.__dict__.get( name, Undefined )
            if result is Undefined:
                self.__dict__[ name ] = result = function( self )

            return result

        wrapper.cached_property = True
        wrapper.depends_on      = dependency
        wrapper.settable        = settable
        wrapper.flushable       = flushable

        return wrapper

    return decorator

def weak_arg(arg):
    """ Create a weak reference to arg and wrap the function so that the
    dereferenced weakref is passed as the first argument. If arg has been
    deleted then the function is not called.
    """
    # Create the weak reference
    weak_arg = weakref.ref(arg)
    def decorator(function):
        # We need multiple wrappers to traits can find the number of arguments.
        # The all just dereference the weak reference and the call the
        # function if it is not None.
        def wrapper0():
            arg = weak_arg()
            if arg is not None:
                return function(arg)
        def wrapper1(arg1):
            arg = weak_arg()
            if arg is not None:
                return function(arg, arg1)
        def wrapper2(arg1, arg2):
            arg = weak_arg()
            if arg is not None:
                return function(arg, arg1, arg2)
        def wrapper3(arg1, arg2, arg3):
            arg = weak_arg()
            if arg is not None:
                return function(arg, arg1, arg2, arg3)
        def wrapper4(arg1, arg2, arg3, arg4):
            arg = weak_arg()
            if arg is not None:
                return function(arg, arg1, arg2, arg3, arg4)
        def wrappern(*args):
            arg = weak_arg()
            if arg is not None:
                function(arg, *args)
        # Return the correct wrapper depending on the arg count
        args = function.__code__.co_argcount-1
        if args == 0:
            return wrapper0
        elif args == 1:
            return wrapper1
        elif args == 2:
            return wrapper2
        elif args == 3:
            return wrapper3
        elif args == 4:
            return wrapper4
        else:
            return wrappern

    return decorator

#-------------------------------------------------------------------------------
#  'HasTraits' class:
#-------------------------------------------------------------------------------

@six.add_metaclass(MetaHasTraits)
class HasTraits ( CHasTraits ):
    """ Enables any Python class derived from it to have trait attributes.

    Most of the methods of HasTraits operated by default only on the trait
    attributes explicitly defined in the class definition. They do not operate
    on trait attributes defined by way of wildcards or by calling
    **add_trait()**.
    For example::

        >>>class Person(HasTraits):
        ...    name = Str
        ...    age  = Int
        ...    temp_ = Any
        >>>bob = Person()
        >>>bob.temp_lunch = 'sandwich'
        >>>bob.add_trait('favorite_sport', Str('football'))
        >>>print(bob.trait_names())
        ['trait_added', 'age', 'name']

    In this example, the trait_names() method returns only the *age* and
    *name* attributes defined on the Person class. (The **trait_added**
    attribute is an explicit trait event defined on the HasTraits class.)
    The wildcard attribute *temp_lunch* and the dynamically-added trait
    attribute *favorite_sport* are not listed.
    """

    #-- Trait Prefix Rules -----------------------------------------------------

    #: Make traits 'property cache' values private with no type checking:
    _traits_cache__ = Any( private = True, transient = True )

    #-- Class Variables --------------------------------------------------------

    #: Mapping from dispatch type to notification wrapper class type
    wrappers = {
        'same':     TraitChangeNotifyWrapper,
        'extended': ExtendedTraitChangeNotifyWrapper,
        'new':      NewTraitChangeNotifyWrapper,
        'fast_ui':  FastUITraitChangeNotifyWrapper,
        'ui':       FastUITraitChangeNotifyWrapper
    }

    #-- Trait Definitions ------------------------------------------------------

    #: An event fired when a new trait is dynamically added to the object
    trait_added = Event( six.string_types[0] )

    #: An event that can be fired to indicate that the state of the object has
    #: been modified
    trait_modified = Event

    #---------------------------------------------------------------------------
    #  Handles a 'trait_added' event being fired:
    #---------------------------------------------------------------------------

    def _trait_added_changed ( self, name ):
        """ Handles a 'trait_added' event being fired.
        """
        # fixme: This test should be made more comprehensive by also verifying
        # that if the trait name does end in '_items', its base trait is also
        # a list or dictionary (in order to eliminate a false positive on an
        # unfortunately named trait:
        trait = self.trait( name )
        if (trait.type == 'delegate') and (name[-6:] != '_items'):
            self._init_trait_delegate_listener( name, 'delegate',
                                           get_delegate_pattern( name, trait ) )

    #---------------------------------------------------------------------------
    #  Adds/Removes a trait instance creation monitor:
    #---------------------------------------------------------------------------

    def trait_monitor ( cls, handler, remove = False ):
        """Adds or removes the specified *handler* from the list of active
        monitors.

        Parameters
        ----------
        handler : function
            The function to add or remove as a monitor.
        remove : bool
            Flag indicating whether to remove (True) or add the specified
            handler as a monitor for this class.

        Description
        -----------
        If *remove* is omitted or False, the specified handler is added to
        the list of active monitors; if *remove* is True, the handler is
        removed from the active monitor list.

        """
        global _HasTraits_monitors

        index = _trait_monitor_index( cls, handler )
        if remove:
            if index >= 0:
                del _HasTraits_monitors[ index ]
            return

        if index < 0:
            _HasTraits_monitors.append( ( cls, handler ) )

    trait_monitor = classmethod( trait_monitor )

    #---------------------------------------------------------------------------
    #  Add a new class trait (i.e. applies to all instances and subclasses):
    #---------------------------------------------------------------------------

    def add_class_trait ( cls, name, *trait ):
        """ Adds a named trait attribute to this class.

        Parameters
        ----------
        name : str
            Name of the attribute to add.
        *trait :
            A trait or a value that can be converted to a trait using Trait()
            Trait definition of the attribute. It can be a single value or
            a list equivalent to an argument list for the Trait() function.

        """

        # Make sure a trait argument was specified:
        if len( trait ) == 0:
            raise ValueError('No trait definition was specified.')

        # Make sure only valid traits get added:
        if len( trait ) > 1:
            trait = Trait( *trait )
        else:
            trait = _trait_for( trait[0] )

        # Add the trait to the class:
        cls._add_class_trait( name, trait, False )

        # Also add the trait to all subclasses of this class:
        for subclass in cls.trait_subclasses( True ):
            subclass._add_class_trait( name, trait, True )

    add_class_trait = classmethod( add_class_trait )

    def _add_class_trait ( cls, name, trait, is_subclass ):
        # Get a reference to the class's dictionary and 'prefix' traits:
        class_dict    = cls.__dict__
        prefix_traits = class_dict[ PrefixTraits ]

        # See if the trait is a 'prefix' trait:
        if name[-1:] == '_':
            name = name[:-1]
            if name in prefix_traits:
                if is_subclass:
                    return
                raise TraitError( "The '%s_' trait is already defined." % name )
            prefix_traits[ name ] = trait

            # Otherwise, add it to the list of known prefixes:
            prefix_list = prefix_traits['*']
            prefix_list.append( name )

            # Resort the list from longest to shortest:
            prefix_list.sort( lambda x, y: len( y ) - len( x ) )

            return

        # Check to see if the trait is already defined:
        class_traits = class_dict[ ClassTraits ]
        if class_traits.get( name ) is not None:
            if is_subclass:
                return
            raise TraitError( "The '%s' trait is already defined." % name )

        # Check to see if the trait has additional sub-traits that need to be
        # defined also:
        handler = trait.handler
        if handler is not None:
            if handler.has_items:
                cls.add_class_trait( name + '_items', handler.items_event() )
            if handler.is_mapped:
                cls.add_class_trait( name + '_', _mapped_trait_for( trait ) )

        # Make the new trait inheritable (if allowed):
        if trait.is_base is not False:
            class_dict[ BaseTraits ][ name ] = trait

        # See if there are any static notifiers defined:
        handlers = [ _get_method( cls, '_%s_changed' % name ),
                     _get_method( cls, '_%s_fired'   % name ) ]

        # Add any special trait defined event handlers:
        _add_event_handlers( trait, cls, handlers )

        # Add the 'anytrait' handler (if any):
        handlers.append( prefix_traits.get( '@' ) )

        # Filter out any 'None' values:
        handlers = [ h for h in handlers if h is not None ]

        # If there are and handlers, add them to the trait's notifier's list:
        if len( handlers ) > 0:
            trait = _clone_trait( trait )
            _add_notifiers( trait._notifiers( 1 ), handlers )

        # Finally, add the new trait to the class trait dictionary:
        class_traits[ name ] = trait

    _add_class_trait = classmethod( _add_class_trait )

    #---------------------------------------------------------------------------
    #  Adds a 'category' to the class:
    #---------------------------------------------------------------------------

    def add_trait_category ( cls, category ):
        """ Adds a trait category to a class.
        """
        if issubclass( category, HasTraits ):
            cls._add_trait_category(
                getattr( category, BaseTraits ),
                getattr( category, ClassTraits ),
                getattr( category, InstanceTraits ),
                getattr( category, PrefixTraits ),
                getattr( category, ListenerTraits ),
                getattr( category, ViewTraits, None ) )

        # Copy all methods that are not already in the class from the category:
        for subcls in category.__mro__:
            for name, value in subcls.__dict__.items():
                if not hasattr( cls, name ):
                    setattr( cls, name, value )

    add_trait_category = classmethod( add_trait_category )

    #---------------------------------------------------------------------------
    #  Adds a 'category' to the class:
    #---------------------------------------------------------------------------

    def _add_trait_category ( cls, base_traits, class_traits, instance_traits,
                              prefix_traits, listeners, view_elements ):
        # Update the class and each of the existing subclasses:
        for subclass in [ cls ] + cls.trait_subclasses( True ):

            # Merge the 'base_traits':
            subclass_traits = getattr( subclass, BaseTraits )
            for name, value in base_traits.items():
                subclass_traits.setdefault( name, value )

            # Merge the 'class_traits':
            subclass_traits = getattr( subclass, ClassTraits )
            for name, value in class_traits.items():
                subclass_traits.setdefault( name, value )

            # Merge the 'instance_traits':
            subclass_traits = getattr( subclass, InstanceTraits )
            for name, arg_lists in instance_traits.items():
                subclass_arg_lists = subclass_traits.get( name )
                if subclass_arg_lists is None:
                    subclass_traits[ name ] = arg_lists[:]
                else:
                    for arg_list in arg_lists:
                        if arg_list not in subclass_arg_lists:
                            subclass_arg_lists.append( arg_list )

            # Merge the 'prefix_traits':
            subclass_traits = getattr( subclass, PrefixTraits )
            subclass_list   = subclass_traits['*']
            changed         = False
            for name, value in prefix_traits.items():
                if name not in subclass_traits:
                    subclass_traits[ name ] = value
                    subclass_list.append( name )
                    changed = True

            # Resort the list from longest to shortest (if necessary):
            if changed:
                subclass_list.sort( key = lambda x: -len( x ) )

            # Merge the 'listeners':
            subclass_traits = getattr( subclass, ListenerTraits )
            for name, value in listeners.items():
                subclass_traits.setdefault( name, value )

        # Copy all our new view elements into the base class's ViewElements:
        if view_elements is not None:
            content = view_elements.content
            if len( content ) > 0:
                base_ve = getattr( cls, ViewTraits, None )
                if base_ve is None:
                    base_ve = ViewElements()
                    setattr( cls, ViewTraits, base_ve )
                base_ve_content = base_ve.content
                for name, value in content.items():
                    base_ve_content.setdefault( name, value )

    _add_trait_category = classmethod( _add_trait_category )

    #---------------------------------------------------------------------------
    #  Sets a trait notification dispatch handler:
    #---------------------------------------------------------------------------

    def set_trait_dispatch_handler ( cls, name, klass, override = False ):
        """ Sets a trait notification dispatch handler.
        """
        try:
            if issubclass( klass, TraitChangeNotifyWrapper ):
                if (not override) and (name in cls.wrappers):
                    raise TraitError("A dispatch handler called '%s' has "
                                     "already been defined." % name)
                cls.wrappers[ name ] = klass
                return
        except TypeError:
            pass
        raise TraitError('%s is not a subclass of TraitChangeNotifyWrapper.' %
                         klass)

    set_trait_dispatch_handler = classmethod( set_trait_dispatch_handler )

    #---------------------------------------------------------------------------
    #  Returns the immediate (or all) subclasses of this class:
    #---------------------------------------------------------------------------

    def trait_subclasses ( cls, all = False ):
        """ Returns a list of the immediate (or all) subclasses of this class.

        Parameters
        ----------
        all : bool
            Indicates whether to return all subclasses of this class. If
            False, only immediate subclasses are returned.

        """
        if not all:
            return cls.__subclasses__()
        return cls._trait_subclasses( [] )

    trait_subclasses = classmethod( trait_subclasses )

    def _trait_subclasses ( cls, subclasses ):
        for subclass in cls.__subclasses__():
            if subclass not in subclasses:
                subclasses.append( subclass )
                subclass._trait_subclasses( subclasses )
        return subclasses

    _trait_subclasses = classmethod( _trait_subclasses )

    #---------------------------------------------------------------------------
    #  Returns whether the object implements a specified traits interface:
    #---------------------------------------------------------------------------

    def has_traits_interface ( self, *interfaces ):
        """Returns whether the object implements a specified traits interface.

           Parameters
           ----------
           *interfaces :
                One or more traits Interface (sub)classes.

           Description
           -----------
           Tests whether the object implements one or more of the interfaces
           specified by *interfaces*. Return **True** if it does, and **False**
           otherwise.
        """
        return isinstance(self, interfaces)

    #---------------------------------------------------------------------------
    #  Prepares an object to be pickled:
    #---------------------------------------------------------------------------

    def __getstate__ ( self ):
        """ Returns a dictionary of traits to pickle.

        In general, avoid overriding __getstate__ in subclasses. Instead, mark
        traits that should not be pickled with 'transient = True' metadata.

        In cases where this strategy is not sufficient, override __getstate__
        in subclasses using the following pattern to remove items that should
        not be persisted::

            def __getstate__(self):
                state = super(X,self).__getstate__()
                for key in ['foo', 'bar']:
                    if key in state:
                        del state[key]
                return state
        """
        # Save all traits which do not have any 'transient' metadata:
        result = self.trait_get( transient = is_none )

        # Add all delegate traits that explicitly have 'transient = False'
        # metadata:
        dic    = self.__dict__
        result.update( dict( [ ( name, dic[ name ] )
                             for name in self.trait_names( type = 'delegate',
                                                           transient = False )
                             if name in dic ] ) )
        # Add all instance traits
        inst_traits = self._instance_traits()
        result['__instance_traits__'] = inst_traits

        # If this object implements ISerializable, make sure that all
        # contained HasTraits objects in its persisted state also implement
        # ISerializable:
        if self.has_traits_interface( ISerializable ):
            for name, value in result.items():
                if not _is_serializable( value ):
                    raise TraitError( "The '%s' trait of a '%s' instance "
                                      "contains the unserializable value: %s" %
                                      ( name, self.__class__.__name__, value ) )

        # Store the traits version in the state dictionary (if possible):
        result.setdefault( '__traits_version__', TraitsVersion )

        # Return the final state dictionary:
        return result

    def __reduce_ex__ ( self, protocol ):
        return ( __newobj__, ( self.__class__, ), self.__getstate__() )

    #---------------------------------------------------------------------------
    #  Restores the previously pickled state of an object:
    #---------------------------------------------------------------------------

    def __setstate__ ( self, state, trait_change_notify = True ):
        """ Restores the previously pickled state of an object.
        """
        pop = state.pop
        if pop( '__traits_version__', None ) is None:
            # If the state was saved by a version of Traits prior to 3.0, then
            # use Traits 2.0 compatible code to restore it:
            values = [ ( name, pop( name ) )
                       for name in pop( '__HasTraits_restore__', [] ) ]
            self.__dict__.update( state )
            self.trait_set( trait_change_notify=trait_change_notify,
                            **dict( values ) )
        else:
            # Otherwise, apply the Traits 3.0 restore logic:
            self._init_trait_listeners()
            inst_traits = state.pop('__instance_traits__', {})
            self.trait_set( trait_change_notify = trait_change_notify, **state )
            for attr in inst_traits:
                self.add_trait(attr, inst_traits[attr])
            self._post_init_trait_listeners()
            self.traits_init()

        self.traits_inited( True )

    #---------------------------------------------------------------------------
    #  Shortcut for retrieving the value of a list of traits:
    #---------------------------------------------------------------------------

    def trait_get ( self, *names, **metadata ):
        """ Shortcut for getting object trait attributes.

        Parameters
        ----------
        names : list of strings
            A list of trait attribute names whose values are requested.

        Returns
        -------
        result : dict
            A dictionary whose keys are the names passed as arguments and whose
            values are the corresponding trait values.

        Description
        -----------
        Looks up the value of each trait whose name is passed as an argument
        and returns a dictionary containing the resulting name/value pairs.
        If any name does not correspond to a defined trait, it is not included
        in the result.

        If no names are specified, the result is a dictionary containing
        name/value pairs for *all* traits defined on the object.
        """

        result = {}
        n      = len( names )
        if (n == 1) and (type( names[0] ) in SequenceTypes):
            names = names[0]
        elif n == 0:
            names = self.trait_names( **metadata )

        for name in names:
            value = getattr( self, name, Missing )
            if value is not Missing:
                result[ name ] = value

        return result

    # Defines the deprecated alias for 'trait_get'
    @deprecated('use "HasTraits.trait_get" instead')
    def get( self, *names, **metadata ):
        return self.trait_get( *names, **metadata )

    get.__doc__ = trait_get.__doc__

    #---------------------------------------------------------------------------
    #  Shortcut for setting object traits:
    #---------------------------------------------------------------------------

    def trait_set ( self, trait_change_notify = True, **traits ):
        """ Shortcut for setting object trait attributes.

        Parameters
        ----------
        trait_change_notify : bool
            If **True** (the default), then each value assigned may generate a
            trait change notification. If **False**, then no trait change
            notifications will be generated. (see also: trait_setq)
        **traits :
            Key/value pairs, the trait attributes and their values to be
            set

        Returns
        -------
        self :
            The method returns this object, after setting attributes.

        Description
        -----------
        Treats each keyword argument to the method as the name of a trait
        attribute and sets the corresponding trait attribute to the value
        specified. This is a useful shorthand when a number of trait attributes
        need to be set on an object, or a trait attribute value needs to be set
        in a lambda function. For example, you can write::

            person.trait_set(name='Bill', age=27)

        instead of::

            person.name = 'Bill'
            person.age = 27

        """
        if not trait_change_notify:
            self._trait_change_notify( False )
            try:
                for name, value in traits.items():
                    setattr( self, name, value )
            finally:
                self._trait_change_notify( True )
        else:
            for name, value in traits.items():
                setattr( self, name, value )

        return self

    # Defines the deprecated alias for 'trait_set'
    @deprecated('use "HasTraits.trait_set" instead')
    def set ( self, trait_change_notify = True, **traits ):
        return self.trait_set(
            trait_change_notify=trait_change_notify, **traits)

    set.__doc__ = trait_set.__doc__

    def trait_setq ( self, **traits ):
        """ Shortcut for setting object trait attributes.

        Parameters
        ----------
        **traits :
            Key/value pairs, the trait attributes and their values to be set.
            No trait change notifications will be generated for any values
            assigned (see also: trait_set).

        Returns
        -------
        self :
            The method returns this object, after setting attributes.

        Description
        -----------
        Treats each keyword argument to the method as the name of a trait
        attribute and sets the corresponding trait attribute to the value
        specified. This is a useful shorthand when a number of trait attributes
        need to be set on an object, or a trait attribute value needs to be set
        in a lambda function. For example, you can write::

            person.trait_setq(name='Bill', age=27)

        instead of::

            person.name = 'Bill'
            person.age = 27

        """
        return self.trait_set( trait_change_notify = False, **traits )

    #---------------------------------------------------------------------------
    #  Resets some or all of an object's traits to their default values:
    #---------------------------------------------------------------------------

    def reset_traits ( self, traits = None, **metadata ):
        """ Resets some or all of an object's trait attributes to their default
        values.

        Parameters
        ----------
        traits : list of strings
            Names of trait attributes to reset.

        Returns
        -------
        unresetable : list of strings
            A list of attributes that the method was unable to reset, which is
            empty if all the attributes were successfully reset.

        Description
        -----------
        Resets each of the traits whose names are specified in the *traits*
        list to their default values. If *traits* is None or omitted, the
        method resets all explicitly-defined object trait attributes to their
        default values. Note that this does not affect wildcard trait
        attributes or trait attributes added via add_trait(), unless they are
        explicitly named in *traits*.

        """
        unresetable = []

        if traits is None:
            traits = self.trait_names( **metadata )

        for name in traits:
            try:
                delattr( self, name )
            except ( AttributeError, TraitError ):
                unresetable.append( name )

        return unresetable

    #---------------------------------------------------------------------------
    #  Returns the list of trait names to copy/clone by default:
    #---------------------------------------------------------------------------

    def copyable_trait_names ( self, **metadata ):
        """ Returns the list of trait names to copy or clone by default.
        """

        metadata.setdefault('transient', lambda t: t is not True)
        return self.trait_names( **metadata )

    #---------------------------------------------------------------------------
    #  Returns the list of all trait names, including implicitly defined
    #  traits:
    #---------------------------------------------------------------------------

    def all_trait_names ( self ):
        """ Returns the list of all trait names, including implicitly defined
            traits.
        """
        return list(self.__class_traits__.keys())

    #--------------------------------------------------------------------------
    #  Returns the list of trait names when calling the dir() builtin on the
    #  object. This enables tab-completion in IPython.
    #--------------------------------------------------------------------------

    def __dir__(self):
        """ Returns the list of trait names when calling the dir() builtin on
            the object. This enables tab-completion in IPython.
        """
        trait_names = self.trait_names()
        method_names = [method for method in self._each_trait_method(self)]
        class_attrs = list(vars(self.__class__).keys())
        return trait_names + method_names + class_attrs

    #---------------------------------------------------------------------------
    #  Copies another object's traits into this one:
    #---------------------------------------------------------------------------

    def copy_traits ( self, other, traits = None, memo = None, copy = None,
                            **metadata ):
        """ Copies another object's trait attributes into this one.

        Parameters
        ----------
        other : object
            The object whose trait attribute values should be copied.
        traits : list of strings
            A list of names of trait attributes to copy. If None or
            unspecified, the set of names returned by trait_names() is used.
            If 'all' or an empty list, the set of names returned by
            all_trait_names() is used.
        memo : dict
            A dictionary of objects that have already been copied.
        copy : None | 'deep' | 'shallow'
            The type of copy to perform on any trait that does not have
            explicit 'copy' metadata. A value of None means 'copy reference'.

        Returns
        -------
        unassignable : list of strings
            A list of attributes that the method was unable to copy, which is
            empty if all the attributes were successfully copied.

        """

        if traits is None:
            traits = self.copyable_trait_names( **metadata )
        elif (traits == 'all') or (len( traits ) == 0):
            traits = self.all_trait_names()
            if memo is not None:
                memo[ 'traits_to_copy' ] = 'all'

        unassignable = []
        deferred     = []
        deep_copy    = (copy == 'deep')
        shallow_copy = (copy == 'shallow')

        for name in traits:
            try:
                trait = self.trait( name )
                if trait.type in DeferredCopy:
                    deferred.append( name )
                    continue

                base_trait = other.base_trait( name )
                if base_trait.type == 'event':
                    continue

                value     = getattr( other, name )
                copy_type = base_trait.copy
                if copy_type == 'shallow':
                    value = copy_module.copy( value )
                elif copy_type == 'ref':
                    pass
                elif (copy_type == 'deep') or deep_copy:
                    if memo is None:
                        value = copy_module.deepcopy( value )
                    else:
                        value = copy_module.deepcopy( value, memo )
                elif shallow_copy:
                    value = copy_module.copy( value )

                setattr( self, name, value )
            except:
                unassignable.append( name )

        for name in deferred:
            try:
                value     = getattr( other, name )
                copy_type = other.base_trait( name ).copy
                if copy_type == 'shallow':
                    value = copy_module.copy( value )
                elif copy_type == 'ref':
                    pass
                elif (copy_type == 'deep') or deep_copy:
                    if memo is None:
                        value = copy_module.deepcopy( value )
                    else:
                        value = copy_module.deepcopy( value, memo )
                elif shallow_copy:
                    value = copy_module.copy( value )

                setattr( self, name, value )
            except:
                unassignable.append( name )

        return unassignable

    #---------------------------------------------------------------------------
    #  Clones a new object from this one, optionally copying only a specified
    #  set of traits:
    #---------------------------------------------------------------------------

    def clone_traits ( self, traits = None, memo = None, copy = None,
                             **metadata ):
        """ Clones a new object from this one, optionally copying only a
        specified set of traits.

        Parameters
        ----------
        traits : list of strings
            The list of names of the trait attributes to copy.
        memo : dict
            A dictionary of objects that have already been copied.
        copy : str
            The type of copy ``deep`` or ``shallow`` to perform on any trait
            that does not have explicit 'copy' metadata. A value of None means
            'copy reference'.

        Returns
        -------
        new :
            The newly cloned object.

        Description
        -----------
        Creates a new object that is a clone of the current object. If *traits*
        is None (the default), then all explicit trait attributes defined
        for this object are cloned. If *traits* is 'all' or an empty list, the
        list of traits returned by all_trait_names() is used; otherwise,
        *traits* must be a list of the names of the trait attributes to be
        cloned.
        """
        if memo is None:
            memo = {}

        if traits is None:
            traits = self.copyable_trait_names( **metadata )
        elif (traits == 'all') or (len( traits ) == 0):
            traits = self.all_trait_names()
            memo[ 'traits_to_copy' ] = 'all'

        memo[ 'traits_copy_mode' ] = copy
        new = self.__new__( self.__class__ )
        memo[ id( self ) ] = new
        new._init_trait_listeners()
        inst_traits = self._instance_traits()
        for attr in inst_traits:
            new.add_trait(attr, inst_traits[attr])
        new.copy_traits( self, traits, memo, copy, **metadata )
        new._post_init_trait_listeners()
        new.traits_init()
        new.traits_inited( True )

        return new

    #---------------------------------------------------------------------------
    #  Creates a deep copy of the object:
    #---------------------------------------------------------------------------

    def __deepcopy__ ( self, memo ):
        """ Creates a deep copy of the object.
        """
        id_self = id( self )
        if id_self in memo:
            return memo[ id_self ]

        result = self.clone_traits( memo   = memo,
                                    traits = memo.get( 'traits_to_copy' ),
                                    copy   = memo.get( 'traits_copy_mode' ) )

        return result

    #---------------------------------------------------------------------------
    #  Edits the object's traits:
    #---------------------------------------------------------------------------

    def edit_traits ( self, view       = None, parent  = None,
                            kind       = None, context = None,
                            handler    = None, id      = '',
                            scrollable = None, **args ):
        """ Displays a user interface window for editing trait attribute values.

        Parameters
        ----------
        view : View or string
            A View object (or its name) that defines a user interface for
            editing trait attribute values of the current object. If the view is
            defined as an attribute on this class, use the name of the attribute.
            Otherwise, use a reference to the view object. If this attribute is
            not specified, the View object returned by trait_view() is used.
        parent : toolkit control
            The reference to a user interface component to use as the parent
            window for the object's UI window.
        kind : str
            The type of user interface window to create. See the
            **traitsui.view.kind_trait** trait for values and
            their meanings. If *kind* is unspecified or None, the **kind**
            attribute of the View object is used.
        context : object or dictionary
            A single object or a dictionary of string/object pairs, whose trait
            attributes are to be edited. If not specified, the current object is
            used.
        handler : Handler
            A handler object used for event handling in the dialog box. If
            None, the default handler for Traits UI is used.
        id : str
            A unique ID for persisting preferences about this user interface,
            such as size and position. If not specified, no user preferences
            are saved.
        scrollable : bool
            Indicates whether the dialog box should be scrollable. When set to
            True, scroll bars appear on the dialog box if it is not large enough
            to display all of the items in the view at one time.

        Returns
        -------
        A UI object.
        """
        if context is None:
            context = self

        view = self.trait_view( view )

        return view.ui( context, parent, kind, self.trait_view_elements(),
                        handler, id, scrollable, args )

    #---------------------------------------------------------------------------
    #  Returns the default context to use for editing/configuring traits:
    #---------------------------------------------------------------------------

    def trait_context ( self ):
        """ Returns the default context to use for editing or configuring
            traits.
        """
        return { 'object': self }

    #---------------------------------------------------------------------------
    #  Gets or sets a ViewElement associated with an object's class:
    #---------------------------------------------------------------------------

    def trait_view ( self, name = None, view_element = None ):
        """ Gets or sets a ViewElement associated with an object's class.

        Parameters
        ----------
        name : str
            Name of a view element
        view_element : ViewElement
            View element to associate

        Returns
        -------
        A view element.

        Description
        -----------
        If both *name* and *view_element* are specified, the view element is
        associated with *name* for the current object's class. (That is,
        *view_element* is added to the ViewElements object associated with
        the current object's class, indexed by *name*.)

        If only *name* is specified, the function returns the view element
        object associated with *name*, or None if *name* has no associated
        view element. View elements retrieved by this function are those that
        are bound to a class attribute in the class definition, or that are
        associated with a name by a previous call to this method.

        If neither *name* nor *view_element* is specified, the method returns a
        View object, based on the following order of preference:

        1. If there is a View object named ``traits_view`` associated with the
           current object, it is returned.
        2. If there is exactly one View object associated the current
           object, it is returned.
        3. Otherwise, it returns a View object containing items for all the
           non-event trait attributes on the current object.

        """
        return self.__class__._trait_view( name, view_element,
                            self.default_traits_view, self.trait_view_elements,
                            self.visible_traits, self )

    def class_trait_view ( cls, name = None, view_element = None ):
        return cls._trait_view( name, view_element,
                  cls.class_default_traits_view, cls.class_trait_view_elements,
                  cls.class_visible_traits, None )

    class_trait_view = classmethod( class_trait_view )

    #---------------------------------------------------------------------------
    #  Gets or sets a ViewElement associated with an object's class:
    #---------------------------------------------------------------------------

    def _trait_view ( cls, name, view_element, default_name, view_elements,
                           trait_selector_f, handler ):
        """ Gets or sets a ViewElement associated with an object's class.
        """
        # If a view element was passed instead of a name or None, return it:
        if isinstance( name, ViewElement ):
            return name

        # Get the ViewElements object associated with the class:
        view_elements = view_elements()

        # The following test should only succeed for objects created before
        # traits has been fully initialized (such as the default Handler):
        if view_elements is None:
            return None

        if name:
            if view_element is None:
                # If only a name was specified, return the ViewElement it
                # matches, if any:
                result = view_elements.find( name )
                if (result is None) and (handler is not None):
                    method = getattr( handler, name, None )
                    if callable( method ):
                        result = method()

                return result

            # Otherwise, save the specified ViewElement under the name
            # specified:
            view_elements.content[ name ] = view_element

            return None

        # Get the default view/view name:
        name = default_name()

        # If the default is a View, return it:
        if isinstance( name, ViewElement ):
            return name

        # Otherwise, get all View objects associated with the object's class:
        names = view_elements.filter_by()

        # If the specified default name is in the list, return its View:
        if name in names:
            return view_elements.find( name )

        if handler is not None:
            method = getattr( handler, name, None )
            if callable( method ):
                result = method()
                if isinstance( result, ViewElement ):
                    return result

        # If there is only one View, return it:
        if len( names ) == 1:
            return view_elements.find( names[0] )

        # Otherwise, create and return a View based on the set of editable
        # traits defined for the object:
        from traitsui.api import View

        return View( trait_selector_f(), buttons = [ 'OK', 'Cancel' ] )

    _trait_view = classmethod( _trait_view )

    #---------------------------------------------------------------------------
    #  Return the default traits view/name:
    #---------------------------------------------------------------------------

    def default_traits_view ( self ):
        """ Returns the name of the default traits view for the object's class.
        """
        return self.__class__.class_default_traits_view()

    #---------------------------------------------------------------------------
    #  Return the default traits view/name:
    #---------------------------------------------------------------------------

    def class_default_traits_view ( cls ):
        """ Returns the name of the default traits view for the class.
        """
        return DefaultTraitsView

    class_default_traits_view = classmethod( class_default_traits_view )

    #---------------------------------------------------------------------------
    #  Gets the list of names of ViewElements associated with the object's
    #  class that are of a specified ViewElement type:
    #---------------------------------------------------------------------------

    def trait_views ( self, klass = None ):
        """ Returns a list of the names of all view elements associated with the
        current object's class.

        Parameters
        ----------
        klass : class
            A class, such that all returned names must correspond to instances
            of this class. Possible values include:

            * Group
            * Item
            * View
            * ViewElement
            * ViewSubElement

        Description
        -----------
        If *klass* is specified, the list of names is filtered such that only
        objects that are instances of the specified class are returned.
        """
        return self.__class__.__dict__[ ViewTraits ].filter_by( klass )

    #---------------------------------------------------------------------------
    #  Returns the ViewElements object associated with the object's class:
    #---------------------------------------------------------------------------

    def trait_view_elements ( self ):
        """ Returns the ViewElements object associated with the object's
        class.

        The returned object can be used to access all the view elements
        associated with the class.
        """
        return self.__class__.class_trait_view_elements()

    def class_trait_view_elements ( cls ):
        """ Returns the ViewElements object associated with the class.

        The returned object can be used to access all the view elements
        associated with the class.
        """
        return cls.__dict__[ ViewTraits ]

    class_trait_view_elements = classmethod( class_trait_view_elements )

    #---------------------------------------------------------------------------
    #  Configure the object's traits:
    #---------------------------------------------------------------------------

    def configure_traits ( self, filename = None, view       = None,
                                 kind     = None, edit       = True,
                                 context  = None, handler    = None,
                                 id       = '',   scrollable = None, **args ):
        ### JMS: Is it correct to assume that non-modal options for 'kind'
        ###      behave modally when called from this method?
        """Creates and displays a dialog box for editing values of trait
        attributes, as if it were a complete, self-contained GUI application.

        Parameters
        ----------
        filename : str
            The name (including path) of a file that contains a pickled
            representation of the current object. When this parameter is
            specified, the method reads the corresponding file (if it exists)
            to restore the saved values of the object's traits before displaying
            them. If the user confirms the dialog box (by clicking **OK**),
            the new values are written to the file. If this parameter is not
            specified, the values are loaded from the in-memory object, and are
            not persisted when the dialog box is closed.
        view : View or str
            A View object (or its name) that defines a user interface for
            editing trait attribute values of the current object. If the view is
            defined as an attribute on this class, use the name of the attribute.
            Otherwise, use a reference to the view object. If this attribute is
            not specified, the View object returned by trait_view() is used.
        kind : str
            The type of user interface window to create. See the
            **traitsui.view.kind_trait** trait for values and
            their meanings. If *kind* is unspecified or None, the **kind**
            attribute of the View object is used.
        edit : bool
            Indicates whether to display a user interface. If *filename*
            specifies an existing file, setting *edit* to False loads the
            saved values from that file into the object without requiring
            user interaction.
        context : object or dictionary
            A single object or a dictionary of string/object pairs, whose trait
            attributes are to be edited. If not specified, the current object is
            used
        handler : Handler
            A handler object used for event handling in the dialog box. If
            None, the default handler for Traits UI is used.
        id : str
            A unique ID for persisting preferences about this user interface,
            such as size and position. If not specified, no user preferences
            are saved.
        scrollable : bool
            Indicates whether the dialog box should be scrollable. When set to
            True, scroll bars appear on the dialog box if it is not large enough
            to display all of the items in the view at one time.

        Returns
        -------
        True on success.

        Description
        -----------
        This method is intended for use in applications that do not normally
        have a GUI. Control does not resume in the calling application until
        the user closes the dialog box.

        The method attempts to open and unpickle the contents of *filename*
        before displaying the dialog box. When editing is complete, the method
        attempts to pickle the updated contents of the object back to *filename*.
        If the file referenced by *filename* does not exist, the object is not
        modified before displaying the dialog box. If *filename* is unspecified
        or None, no pickling or unpickling occurs.

        If *edit* is True (the default), a dialog box for editing the
        current object is displayed. If *edit* is False or None, no
        dialog box is displayed. You can use ``edit=False`` if you want the
        object to be restored from the contents of *filename*, without being
        modified by the user.
        """
        if filename is not None:
            with open(filename, 'rb') as fd:
                self.copy_traits( sm.cPickle.Unpickler( fd ).load() )

        if edit:
            from traitsui.api import toolkit
            if context is None:
                context = self
            rc = toolkit().view_application( context, self.trait_view( view ),
                                             kind, handler, id, scrollable, args )
            if rc and (filename is not None):
                with open(filename, 'wb') as fd:
                    sm.cPickle.Pickler( fd, True ).dump( self )
            return rc

        return True

    #---------------------------------------------------------------------------
    #  Return the list of editable traits:
    #---------------------------------------------------------------------------

    def editable_traits ( self ):
        """Returns an alphabetically sorted list of the names of non-event
        trait attributes associated with the current object.
        """
        names = self.trait_names( type = not_event, editable = not_false )
        names.sort()
        return names

    def class_editable_traits ( cls ):
        """Returns an alphabetically sorted list of the names of non-event
        trait attributes associated with the current class.
        """
        names = cls.class_trait_names( type = not_event, editable = not_false )
        names.sort()
        return names

    class_editable_traits = classmethod( class_editable_traits )

    def visible_traits ( self ):
        """Returns an alphabetically sorted list of the names of non-event
        trait attributes associated with the current object, that should be GUI visible
        """
        return self.trait_names( type = not_event, visible = not_false )

    def class_visible_traits ( cls ):
        """Returns an alphabetically sorted list of the names of non-event
        trait attributes associated with the current class, that should be GUI visible
        """
        return cls.class_trait_names( type = not_event, visible = not_false )

    class_visible_traits = classmethod( class_visible_traits )

    #---------------------------------------------------------------------------
    #  Pretty print the traits of an object:
    #---------------------------------------------------------------------------

    def print_traits ( self, show_help = False, **metadata ):
        """Prints the values of all explicitly-defined, non-event trait
        attributes on the current object, in an easily readable format.

        Parameters
        ----------
        show_help : bool
            Indicates whether to display additional descriptive information.
        """

        if len( metadata ) > 0:
            names = self.trait_names( **metadata )
        else:
            names = self.trait_names( type = not_event )

        if len( names ) == 0:
            print('')
            return

        result = []
        pad    = max( [ len( x ) for x in names ] ) + 1
        maxval = 78 - pad
        names.sort()

        for name in names:
            try:
                value = repr( getattr( self, name ) ).replace( '\n', '\\n' )
                if len( value ) > maxval:
                    value = '%s...%s' % ( value[: (maxval - 2) // 2 ],
                                          value[ -((maxval - 3) // 2): ] )
            except:
                value = '<undefined>'
            lname = (name + ':').ljust( pad )
            if show_help:
                result.append( '%s %s\n   The value must be %s.' % (
                       lname, value, self.base_trait( name ).setter.info() ) )
            else:
                result.append( '%s %s' % ( lname, value ) )

        print('\n'.join( result ))

    #---------------------------------------------------------------------------
    #  Add/Remove a handler for a specified trait being changed:
    #
    #  If no name is specified, the handler will be invoked for any trait
    #  change.
    #---------------------------------------------------------------------------

    def _on_trait_change ( self, handler, name = None, remove = False,
                                 dispatch = 'same', priority = False,
                                 target = None):
        """Causes the object to invoke a handler whenever a trait attribute
        is modified, or removes the association.

        Parameters
        ----------
        handler : function
            A trait notification function for the attribute specified by *name*.
        name : str
            Specifies the trait attribute whose value changes trigger the
            notification.
        remove : bool
            If True, removes the previously-set association between
            *handler* and *name*; if False (the default), creates the
            association.

        Description
        -----------
        Multiple handlers can be defined for the same object, or even for the
        same trait attribute on the same object. If *name* is not specified or
        is None, *handler* is invoked when any trait attribute on the
        object is changed.
        """

        if type( name ) is list:
            for name_i in name:
                self._on_trait_change( handler, name_i, remove, dispatch,
                                       priority, target )

            return

        name = name or 'anytrait'

        if remove:
            if name == 'anytrait':
                notifiers = self._notifiers( 0 )
            else:
                trait = self._trait( name, 1 )
                if trait is None:
                    return
                notifiers = trait._notifiers( 0 )

            if notifiers is not None:
                for i, notifier in enumerate( notifiers ):
                    if notifier.equals( handler ):
                        del notifiers[i]
                        notifier.dispose()
                        break

            return

        if name == 'anytrait':
            notifiers = self._notifiers( 1 )
        else:
            notifiers = self._trait( name, 2 )._notifiers( 1 )

        for notifier in notifiers:
            if notifier.equals( handler ):
                break
        else:
            wrapper = self.wrappers[ dispatch ]( handler, notifiers, target )

            if priority:
                notifiers.insert( 0, wrapper )
            else:
                notifiers.append( wrapper )

    #---------------------------------------------------------------------------
    #  Add/Remove handlers for an extended set of one or more traits being
    #  changed:
    #
    #  If no name is specified, the handler will be invoked for any trait
    #  change.
    #---------------------------------------------------------------------------

    def on_trait_change ( self, handler, name = None, remove = False,
                                dispatch = 'same', priority = False,
                                deferred = False, target = None ):
        """Causes the object to invoke a handler whenever a trait attribute
        matching a specified pattern is modified, or removes the association.

        Parameters
        ----------
        handler : function
            A trait notification function for the *name* trait attribute, with
            one of the signatures described below.
        name : str
            The name of the trait attribute whose value changes trigger the
            notification. The *name* can specify complex patterns of trait
            changes using an extended *name* syntax, which is described below.
        remove : bool
            If True, removes the previously-set association between
            *handler* and *name*; if False (the default), creates the
            association.
        dispatch : str
            A string indicating the thread on which notifications must be run.
            Possible values are:

            =========== =======================================================
            value       dispatch
            =========== =======================================================
            ``same``    Run notifications on the same thread as this one.
            ``ui``      Run notifications on the UI thread. If the current
                        thread is the UI thread, the notifications are executed
                        immediately; otherwise, they are placed on the UI
                        event queue.
            ``fast_ui`` Alias for ``ui``.
            ``new``     Run notifications in a new thread.
            =========== =======================================================

        Description
        -----------
        Multiple handlers can be defined for the same object, or even for the
        same trait attribute on the same object. If *name* is not specified or
        is None, *handler* is invoked when any trait attribute on the
        object is changed.

        The *name* parameter is a single *xname* or a list of *xname* names,
        where an *xname* is an extended name of the form::

            xname2[('.'|':') xname2]*

        An *xname2* is of the form::

            ( xname3 | '['xname3[','xname3]*']' ) ['*']

        An *xname3* is of the form::

             xname | ['+'|'-'][name] | name['?' | ('+'|'-')[name]]

        A *name* is any valid Python attribute name. The semantic meaning of
        this notation is as follows:

        ================================ ======================================
        expression                       meaning
        ================================ ======================================
        ``item1.item2``                  means *item1* is a trait containing an
                                         object (or objects if *item1* is a
                                         list or dict) with a trait called
                                         *item2*. Changes to either *item1* or
                                         *item2* cause a notification to be
                                         generated.
        ``item1:item2``                  means *item1* is a trait containing an
                                         object (or objects if *item1* is a
                                         list or dict) with a trait called
                                         *item2*. Changes to *item2* cause a
                                         notification to be generated, while
                                         changes to *item1* do not (i.e., the
                                         ':' indicates that changes to the
                                         *link* object should not be reported).
        ``[ item1, item2, ..., itemN ]`` A list which matches any of the
                                         specified items. Note that at the
                                         topmost level, the surrounding square
                                         brackets are optional.
        ``name?``                        If the current object does not have an
                                         attribute called *name*, the reference
                                         can be ignored. If the '?' character
                                         is omitted, the current object must
                                         have a trait called *name*, otherwise
                                         an exception will be raised.
        ``prefix+``                      Matches any trait on the object whose
                                         name begins with *prefix*.
        ``+metadata_name``               Matches any trait on the object having
                                         *metadata_name* metadata.
        ``-metadata_name``               Matches any trait on the object which
                                         does not have *metadata_name*
                                         metadata.
        ``prefix+metadata_name``         Matches any trait on the object whose
                                         name begins with *prefix* and which
                                         has *metadata_name* metadata.
        ``prefix-metadata_name``         Matches any trait on the object
                                         whose name begins with *prefix* and
                                         which does not have *metadata_name*
                                         metadata.
        ``+``                            Matches all traits on the object.
        ``pattern*``                     Matches object graphs where *pattern*
                                         occurs one or more times (useful for
                                         setting up listeners on recursive data
                                         structures like trees or linked
                                         lists).
        ================================ ======================================

        Some examples of valid names and their meaning are as follows:

        ======================= ===============================================
        example                 meaning
        ======================= ===============================================
        ``foo,bar,baz``         Listen for trait changes to *object.foo*,
                                *object.bar*, and *object.baz*.
        ``['foo','bar','baz']`` Equivalent to 'foo,bar,baz', but may be more
                                useful in cases where the individual items are
                                computed.
        ``foo.bar.baz``         Listen for trait changes to
                                *object.foo.bar.baz* and report changes to
                                *object.foo*, *object.foo.bar* or
                                *object.foo.bar.baz*.
        ``foo:bar:baz``         Listen for changes to *object.foo.bar.baz*, and
                                only report changes to *object.foo.bar.baz*.
        ``foo.[bar,baz]``       Listen for trait changes to *object.foo.bar*
                                and *object.foo.baz*.
        ``[left,right]*.name``  Listen for trait changes to the *name* trait of
                                each node of a tree having *left* and *right*
                                links to other tree nodes, and where *object*
                                the method is applied to the root node of the
                                tree.
        ``+dirty``              Listen for trait changes on any trait in the
                                *object* which has the 'dirty' metadata set.
        ``foo.+dirty``          Listen for trait changes on any trait in
                                *object.foo* which has the 'dirty' metadata
                                set.
        ``foo.[bar,-dirty]``    Listen for trait changes on *object.foo.bar* or
                                any trait on *object.foo* which does not have
                                'dirty' metadata set.
        ======================= ===============================================


        Note that any of the intermediate (i.e., non-final) links in a
        pattern can be traits of type Instance, List or Dict. In the case
        of List and Dict traits, the subsequent portion of the pattern is
        applied to each item in the list, or value in the dictionary.

        For example, if the self.children is a list, 'children.name'
        listens for trait changes to the *name* trait for each item in the
        self.children list.

        Note that items added to or removed from a list or dictionary in
        the pattern will cause the *handler* routine to be invoked as well,
        since this is treated as an *implied* change to the item's trait
        being monitored.

        The signature of the *handler* supplied also has an effect on
        how changes to intermediate traits are processed. The five valid
        handler signatures are:

        1. handler()
        2. handler(new)
        3. handler(name,new)
        4. handler(object,name,new)
        5. handler(object,name,old,new)

        For signatures 1, 4 and 5, any change to any element of a path
        being listened to invokes the handler with information about the
        particular element that was modified (e.g., if the item being
        monitored is 'foo.bar.baz', a change to 'bar' will call *handler*
        with the following information:

        - object: object.foo
        - name:   bar
        - old:    old value for object.foo.bar
        - new:    new value for object.foo.bar

        If one of the intermediate links is a List or Dict, the call to
        *handler* may report an *_items* changed event. If in the previous
        example, *bar* is a List, and a new item is added to *bar*, then
        the information passed to *handler* would be:

        - object: object.foo
        - name:   bar_items
        - old:    Undefined
        - new:    TraitListEvent whose *added* trait contains the new item
                  added to *bar*.

        For signatures 2 and 3, the *handler* does not receive enough
        information to discern between a change to the final trait being
        listened to and a change to an intermediate link. In this case,
        the event dispatcher will attempt to map a change to an
        intermediate link to its effective change on the final trait. This
        only works if all of the intermediate links are single values (such
        as an Instance or Any trait) and not Lists or Dicts. If the modified
        intermediate trait or any subsequent intermediate trait preceding
        the final trait is a List or Dict, then a TraitError is raised,
        since the effective value for the final trait cannot in general be
        resolved unambiguously. To prevent TraitErrors in this case, use the
        ':' separator to suppress notifications for changes to any of the
        intermediate links.

        Handler signature 1 also has the special characteristic that if a
        final trait is a List or Dict, it will automatically handle '_items'
        changed events for the final trait as well. This can be useful in
        cases where the *handler* only needs to know that some aspect of the
        final trait has been changed. For all other *handler* signatures,
        you must explicitly specify the 'xxx_items' trait if you want to
        be notified of changes to any of the items of the 'xxx' trait.

        """
        # Check to see if we can do a quick exit to the basic trait change
        # handler:
        if ((isinstance( name, six.string_types ) and
            (extended_trait_pat.match( name ) is None)) or (name is None)):
            self._on_trait_change( handler, name, remove, dispatch, priority, target )

            return

        from .traits_listener \
            import TraitsListener, ListenerParser, ListenerHandler, \
                   ListenerNotifyWrapper

        if isinstance( name, list ):
            for name_i in name:
                self.on_trait_change(
                    handler,
                    name=name_i,
                    remove=remove,
                    dispatch=dispatch,
                    priority=priority,
                    deferred=deferred,
                    target=target,
                )

            return

        # Make sure we have a name string:
        name = (name or 'anytrait').strip()

        if remove:
            dict = self.__dict__.get( TraitsListener )
            if dict is not None:
                listeners = dict.get( name )
                if listeners is not None:
                    for i, wrapper in enumerate( listeners ):
                        if wrapper.equals( handler ):
                            del listeners[i]
                            if len( listeners ) == 0:
                                del dict[ name ]
                                if len( dict ) == 0:
                                    del self.__dict__[ TraitsListener ]
                            wrapper.listener.unregister( self )
                            wrapper.dispose()
                            break
        else:
            dict      = self.__dict__.setdefault( TraitsListener, {} )
            listeners = dict.setdefault( name, [] )
            for wrapper in listeners:
                if wrapper.equals( handler ):
                    break
            else:
                listener = ListenerParser( name ).listener
                lnw = ListenerNotifyWrapper( handler, self, name, listener, target )
                listeners.append( lnw )
                listener.trait_set( handler         = ListenerHandler( handler ),
                                    wrapped_handler_ref = weakref.ref(lnw),
                                    type            = lnw.type,
                                    dispatch        = dispatch,
                                    priority        = priority,
                                    deferred        = deferred )
                listener.register( self )

    # A synonym for 'on_trait_change'
    on_trait_event = on_trait_change

    #---------------------------------------------------------------------------
    #  Synchronize the value of two traits:
    #---------------------------------------------------------------------------

    def sync_trait ( self, trait_name, object, alias = None, mutual = True,
                           remove = False ):
        """Synchronizes the value of a trait attribute on this object with a
        trait attribute on another object.

        Parameters
        ----------
        name : str
            Name of the trait attribute on this object.
        object : object
            The object with which to synchronize.
        alias : str
            Name of the trait attribute on *other*; if None or omitted, same
            as *name*.
        mutual : bool or int
            Indicates whether synchronization is mutual (True or non-zero)
            or one-way (False or zero)
        remove : bool or int
            Indicates whether synchronization is being added (False or zero)
            or removed (True or non-zero)

        Description
        -----------
        In mutual synchronization, any change to the value of the specified
        trait attribute of either object results in the same value being
        assigned to the corresponding trait attribute of the other object.
        In one-way synchronization, any change to the value of the attribute
        on this object causes the corresponding trait attribute of *object* to
        be updated, but not vice versa.
        """
        if alias is None:
            alias = trait_name

        is_list = (self._is_list_trait( trait_name ) and
                   object._is_list_trait( alias ))

        if remove:
            info = self._get_sync_trait_info()
            dic  = info.get( trait_name )
            if dic is not None:
                key = ( id( object ), alias )
                if key in dic:
                    del dic[ key ]

                    if len( dic ) == 0:
                        del info[ trait_name ]
                        self._on_trait_change( self._sync_trait_modified,
                            trait_name, remove = True )

                        if is_list:
                            self._on_trait_change(
                                self._sync_trait_items_modified,
                                trait_name + '_items', remove = True )

            if mutual:
                object.sync_trait( alias, self, trait_name, False, True )

            return

        # Callback to use when the synced object goes out of scope. In order
        # to avoid reference cycles, this must not be a member function. See
        # Github issue #69 for more detail.
        def _sync_trait_listener_deleted (ref, info):
            for key, dic in list(info.items()):
                if key != '':
                    for name, value in list(dic.items()):
                        if ref is value[0]:
                            del dic[ name ]
                    if len( dic ) == 0:
                        del info[ key ]

        info = self._get_sync_trait_info()
        dic   = info.setdefault( trait_name, {} )
        key   = ( id( object ), alias )

        callback = lambda ref: _sync_trait_listener_deleted(ref, info)
        value = ( weakref.ref( object, callback ), alias )

        if key not in dic:
            if len( dic ) == 0:
                self._on_trait_change( self._sync_trait_modified, trait_name )
                if is_list:
                    self._on_trait_change( self._sync_trait_items_modified,
                                           trait_name + '_items' )
            dic[ key ] = value
            setattr( object, alias, getattr( self, trait_name ) )

        if mutual:
            object.sync_trait( alias, self, trait_name, False )

    def _get_sync_trait_info ( self ):
        info = getattr( self, '__sync_trait__', None )
        if info is None:
            self.__dict__[ '__sync_trait__' ] = info = {}
            info[ '' ] = {}

        return info

    def _sync_trait_modified ( self, object, name, old, new ):
        info   = self.__sync_trait__
        if name not in info:
            return
        locked = info[ '' ]
        locked[ name ] = None
        for object, object_name in info[ name ].values():
            object = object()
            if object_name not in object._get_sync_trait_info()[ '' ]:
                try:
                    setattr( object, object_name, new )
                except:
                    pass

        del locked[ name ]

    def _sync_trait_items_modified ( self, object, name, old, event ):
        n0     = event.index
        n1     = n0 + len( event.removed )
        name   = name[:-6]
        info   = self.__sync_trait__
        locked = info[ '' ]
        locked[ name ] = None
        for object, object_name in info[ name ].values():
            object = object()
            if object_name not in object._get_sync_trait_info()[ '' ]:
                try:
                    getattr( object, object_name )[ n0: n1 ] = event.added
                except:
                    pass

        del locked[ name ]

    def _is_list_trait ( self, trait_name ):
        handler = self.base_trait( trait_name ).handler

        return (
            (handler is not None)
            and
            (handler.default_value_type == TRAIT_LIST_OBJECT_DEFAULT_VALUE)
        )

    #---------------------------------------------------------------------------
    #  Add a new trait:
    #---------------------------------------------------------------------------

    def add_trait ( self, name, *trait ):
        """Adds a trait attribute to this object.

        Parameters
        ----------
        name : str
            Name of the attribute to add.
        *trait :
            Trait or a value that can be converted to a trait by Trait().
            Trait definition for *name*. If more than one value is specified,
            it is equivalent to passing the entire list of values to Trait().

        """

        # Make sure a trait argument was specified:
        if len( trait ) == 0:
            raise ValueError('No trait definition was specified.')

        # Make sure only valid traits get added:
        if len( trait ) > 1:
            trait = Trait( *trait )
        else:
            trait = _trait_for( trait[0] )

        # Check to see if the trait has additional sub-traits that need to be
        # defined also:
        handler = trait.handler
        if handler is not None:
            if handler.has_items:
                self.add_trait( name + '_items', handler.items_event() )
            if handler.is_mapped:
                self.add_trait( name + '_', _mapped_trait_for( trait ) )

        # See if there already is a class or instance trait with the same name:
        old_trait = self._trait( name, 0 )

        # Get the object's instance trait dictionary and add a clone of the new
        # trait to it:
        itrait_dict = self._instance_traits()
        itrait_dict[ name ] = trait = _clone_trait( trait )

        # If there already was a trait with the same name:
        if old_trait is not None:
            # Copy the old traits notifiers into the new trait:
            old_notifiers = old_trait._notifiers( 0 )
            if old_notifiers is not None:
                trait._notifiers( 1 ).extend( old_notifiers )
        else:
            # Otherwise, see if there are any static notifiers that should be
            # applied to the trait:
            cls      = self.__class__
            handlers = [ _get_method( cls, '_%s_changed' % name ),
                         _get_method( cls, '_%s_fired'   % name ) ]

            # Add any special trait defined event handlers:
            _add_event_handlers( trait, cls, handlers )

            # Add the 'anytrait' handler (if any):
            handlers.append( self.__prefix_traits__.get( '@' ) )

            # Filter out any 'None' values:
            handlers = [ h for h in handlers if h is not None ]

            # If there are any static notifiers, attach them to the trait:
            if len( handlers ) > 0:
                _add_notifiers( trait._notifiers( 1 ), handlers )

        # If this was a new trait, fire the 'trait_added' event:
        if old_trait is None:
            self.trait_added = name

    #---------------------------------------------------------------------------
    #  Remove an existing trait:
    #---------------------------------------------------------------------------

    def remove_trait ( self, name ):
        """Removes a trait attribute from this object.

        Parameters
        ----------
        name : str
            Name of the attribute to remove.

        Returns
        -------
        result : bool
            True if the trait was successfully removed.
        """
        # Get the trait definition:
        trait = self._trait( name, 0 )
        if trait is not None:

            # Check to see if the trait has additional sub-traits that need to
            # be removed also:
            handler = trait.handler
            if handler is not None:
                if handler.has_items:
                    self.remove_trait( name + '_items' )
                if handler.is_mapped:
                    self.remove_trait( name + '_' )

            # Remove the trait value from the object dictionary as well:
            if name in self.__dict__:
                del self.__dict__[ name ]

            # Get the object's instance trait dictionary and remove the trait
            # from it:
            itrait_dict = self._instance_traits()
            if name in itrait_dict:
                del itrait_dict[ name ]
                return True

        return False

    #---------------------------------------------------------------------------
    #  Returns the trait definition of a specified trait:
    #---------------------------------------------------------------------------

    def trait ( self, name, force = False, copy = False ):
        """Returns the trait definition for the *name* trait attribute.

        Parameters
        ----------
        name : str
            Name of the attribute whose trait definition is to be returned.
        force : bool
            Indicates whether to return a trait definition if *name* is
            not explicitly defined.
        copy : bool
            Indicates whether to return the original trait definition or a
            copy.

        Description
        -----------
        If *force* is False (the default) and *name* is the name of an
        implicitly defined trait attribute that has never been referenced
        explicitly (i.e., has not yet been defined), the result is None. In
        all other cases, the result is the trait definition object associated
        with *name*.

        If *copy* is True, and a valid trait definition is found for *name*,
        a copy of the trait found is returned. In all other cases, the trait
        definition found is returned unmodified (the default).
        """
        mode = 0
        if force:
            mode = -1
        result = self._trait( name, mode )
        if (not copy) or (result is None):
            return result

        return  _clone_trait( result )

    #---------------------------------------------------------------------------
    #  Returns the base trait definition of a specified trait:
    #---------------------------------------------------------------------------

    def base_trait ( self, name ):
        """Returns the base trait definition for a trait attribute.

        Parameters
        ----------
        name : str
            Name of the attribute whose trait definition is returned.

        Description
        -----------
        This method is similar to the trait() method, and returns a
        different result only in the case where the trait attribute defined by
        *name* is a delegate. In this case, the base_trait() method follows the
        delegation chain until a non-delegated trait attribute is reached, and
        returns the definition of that attribute's trait as the result.
        """
        return self._trait( name, -2 )

    #---------------------------------------------------------------------------
    #  Validates whether or not a specified value is legal for a specified
    # trait and returns the validated value if valid:
    #---------------------------------------------------------------------------

    def validate_trait ( self, name, value ):
        """ Validates whether a value is legal for a trait.

        Returns the validated value if it is valid.
        """
        return self.base_trait( name ).validate( self, name, value )

    #---------------------------------------------------------------------------
    #  Return a dictionary of all traits which match a set of metadata:
    #---------------------------------------------------------------------------

    def traits ( self, **metadata ):
        """Returns a dictionary containing the definitions of all of the trait
        attributes of this object that match the set of *metadata* criteria.

        Parameters
        ----------
        **metadata :
            Criteria for selecting trait attributes.

        Description
        -----------
        The keys of the returned dictionary are the trait attribute names, and
        the values are their corresponding trait definition objects.

        If no *metadata* information is specified, then all explicitly defined
        trait attributes defined for the object are returned.

        Otherwise, the *metadata* keyword dictionary is assumed to define a set
        of search criteria for selecting trait attributes of interest. The
        *metadata* dictionary keys correspond to the names of trait metadata
        attributes to examine, and the values correspond to the values the
        metadata attribute must have in order to be included in the search
        results.

        The *metadata* values either may be simple Python values like strings or
        integers, or may be lambda expressions or functions that return True
        if the trait attribute is to be included in the result. A lambda
        expression or function must receive a single argument, which is the
        value of the trait metadata attribute being tested. If more than one
        metadata keyword is specified, a trait attribute must match the metadata
        values of all keywords to be included in the result.
        """
        traits = self.__base_traits__.copy()

        # Update with instance-defined traits.
        for name, trt in self._instance_traits().items():
            if name[-6:] != "_items":
                traits[name] = trt

        for name in self.__dict__.keys():
            if name not in traits:
                trait = self.trait( name )
                if trait is not None:
                    traits[ name ] = trait

        if len( metadata ) == 0:
            return traits

        for meta_name, meta_eval in list(metadata.items()):
            if type( meta_eval ) is not FunctionType:
                metadata[ meta_name ] = _SimpleTest( meta_eval )

        result = {}
        for name, trait in traits.items():
            for meta_name, meta_eval in metadata.items():
                if not meta_eval( getattr( trait, meta_name ) ):
                    break
            else:
                result[ name ] = trait

        return result

    #---------------------------------------------------------------------------
    #  Return a dictionary of all traits which match a set of metadata:
    #---------------------------------------------------------------------------

    def class_traits ( cls, **metadata ):
        """Returns a dictionary containing the definitions of all of the trait
        attributes of the class that match the set of *metadata* criteria.

        Parameters
        ----------
        **metadata :
            Criteria for selecting trait attributes.

        Description
        -----------
        The keys of the returned dictionary are the trait attribute names, and
        the values are their corresponding trait definition objects.

        If no *metadata* information is specified, then all explicitly defined
        trait attributes defined for the class are returned.

        Otherwise, the *metadata* keyword dictionary is assumed to define a set
        of search criteria for selecting trait attributes of interest. The
        *metadata* dictionary keys correspond to the names of trait metadata
        attributes to examine, and the values correspond to the values the
        metadata attribute must have in order to be included in the search
        results.

        The *metadata* values either may be simple Python values like strings or
        integers, or may be lambda expressions or functions that return **True**
        if the trait attribute is to be included in the result. A lambda
        expression or function must receive a single argument, which is the
        value of the trait metadata attribute being tested. If more than one
        metadata keyword is specified, a trait attribute must match the metadata
        values of all keywords to be included in the result.
        """
        if len( metadata ) == 0:
            return cls.__base_traits__.copy()

        result = {}

        for meta_name, meta_eval in list(metadata.items()):
            if type( meta_eval ) is not FunctionType:
                metadata[ meta_name ] = _SimpleTest( meta_eval )

        for name, trait in cls.__base_traits__.items():
            for meta_name, meta_eval in metadata.items():
                if not meta_eval( getattr( trait, meta_name ) ):
                    break
            else:
                result[ name ] = trait

        return result

    class_traits = classmethod( class_traits )

    #---------------------------------------------------------------------------
    #  Return a list of all trait names which match a set of metadata:
    #---------------------------------------------------------------------------

    def trait_names ( self, **metadata ):
        """Returns a list of the names of all trait attributes whose definitions
        match the set of *metadata* criteria specified.

        Parameters
        ----------
        **metadata :
            Criteria for selecting trait attributes.

        Description
        -----------
        This method is similar to the traits() method, but returns only the
        names of the matching trait attributes, not the trait definitions.
        """
        return list(self.traits( **metadata ).keys())

    def class_trait_names ( cls, **metadata ):
        """Returns a list of the names of all trait attributes whose definitions
        match the set of *metadata* criteria specified.

        Parameters
        ----------
        **metadata :
            Criteria for selecting trait attributes.

        Description
        -----------
        This method is similar to the traits() method, but returns only the
        names of the matching trait attributes, not the trait definitions.
        """
        return list(cls.class_traits( **metadata ).keys())

    class_trait_names = classmethod( class_trait_names )

    #---------------------------------------------------------------------------
    #  Explicitly sets the value of a cached property:
    #---------------------------------------------------------------------------

    def _set_traits_cache ( self, name, value ):
        """ Explicitly sets the value of a cached property.
        """
        cached    = TraitsCache + name
        old_value = self.__dict__.get( cached, Undefined )
        self.__dict__[ cached ] = value
        if old_value != value:
            self.trait_property_changed( name, old_value, value )

    #---------------------------------------------------------------------------
    #  Explicitly flushes the value of a cached property:
    #---------------------------------------------------------------------------

    def _flush_traits_cache ( self, name, value ):
        """ Explicitly flushes the value of a cached property.
        """
        self.trait_property_changed(
            name, self.__dict__.pop( TraitsCache + name, Undefined ) )

    #---------------------------------------------------------------------------
    #  Returns the trait definition for a specified name when there is no
    #  explicit definition in the class:
    #---------------------------------------------------------------------------

    def __prefix_trait__ ( self, name, is_set ):
        # Check to see if the name is of the form '__xxx__':
        if (name[:2] == '__') and (name[-2:] == '__'):
            if name == '__class__':
                return generic_trait

            # If this is for purposes of performing a 'setattr', always map the
            # name to an 'Any' trait:
            if is_set:
                return any_trait

            # Otherwise, it is a 'getattr' request, so indicate that no such
            # attribute exists:
            raise AttributeError("'%s' object has no attribute '%s'" % (
                                 self.__class__.__name__, name ))

        # Handle the special case of 'delegated' traits:
        if name[-1:] == '_':
           trait = self._trait( name[:-1], 0 )
           if (trait is not None) and (trait.type == 'delegate'):
               return _clone_trait( trait )

        prefix_traits = self.__prefix_traits__
        for prefix in prefix_traits['*']:
            if prefix == name[ :len( prefix ) ]:
                # If we found a match, use its trait as a template for a new
                # trait:
                trait = prefix_traits[ prefix ]

                # Get any change notifiers that apply to the trait:
                cls      = self.__class__
                handlers = [ _get_method( cls, '_%s_changed' % name ),
                             _get_method( cls, '_%s_fired'   % name ) ]

                # Add any special trait defined event handlers:
                _add_event_handlers( trait, cls, handlers )

                # Add the 'anytrait' handler (if any):
                handlers.append( prefix_traits.get( '@' ) )

                # Filter out any 'None' values:
                handlers = [ h for h in handlers if h is not None ]

                # If there are any handlers, add them to the trait's notifier's
                # list:
                if len( handlers ) > 0:
                    trait = _clone_trait( trait )
                    _add_notifiers( trait._notifiers( 1 ), handlers )

                return trait

        # There should ALWAYS be a prefix match in the trait classes, since ''
        # is at the end of the list, so we should never get here:
        raise SystemError("Trait class look-up failed for attribute '%s' "
                          "for an object of type '%s'" % (
                          name, self.__class__.__name__))

    #---------------------------------------------------------------------------
    #  Adds/Removes (Java-style) event listeners to an object:
    #---------------------------------------------------------------------------

    def add_trait_listener ( self, object, prefix = '' ):
        self._trait_listener( object, prefix, False )

    def remove_trait_listener ( self, object, prefix = '' ):
        self._trait_listener( object, prefix, True )

    def _trait_listener ( self, object, prefix, remove ):
        if prefix[-1:] != '_':
            prefix += '_'
        n      = len( prefix )
        traits = self.__base_traits__
        for name in self._each_trait_method( object ):
            if name[:n] == prefix:
                if name[-8:] == '_changed':
                    short_name = name[n:-8]
                    if short_name in traits:
                        self._on_trait_change( getattr( object, name ),
                                               short_name, remove = remove )
                    elif short_name == 'anytrait':
                        self._on_trait_change( getattr( object, name ),
                                               remove = remove )
                elif name[:-6] == '_fired':
                    short_name = name[n:-6]
                    if short_name in traits:
                        self._on_trait_change( getattr( object, name ),
                                               short_name, remove = remove )
                    elif short_name == 'anytrait':
                        self._on_trait_change( getattr( object, name ),
                                               remove = remove )

    #---------------------------------------------------------------------------
    #  Generates each (name, method) pair for a specified object:
    #---------------------------------------------------------------------------

    def _each_trait_method ( self, object ):
        """ Generates each (name, method) pair for a specified object.
        """
        dic = {}
        for klass in object.__class__.__mro__:
            for name, method in klass.__dict__.items():
                if (type( method ) is FunctionType) and (name not in dic):
                    dic[ name ] = True
                    yield name

    #---------------------------------------------------------------------------
    #  Handles adding/removing listeners for a generic 'Instance' trait:
    #---------------------------------------------------------------------------

    def _instance_changed_handler ( self, name, old, new ):
        """ Handles adding/removing listeners for a generic 'Instance' trait.
        """
        arg_lists = self._get_instance_handlers( name )

        if old is not None:
            for args in arg_lists:
                old.on_trait_change( remove = True, *args )

        if new is not None:
            for args in arg_lists:
                new.on_trait_change( *args )

    #---------------------------------------------------------------------------
    #  Handles adding/removing listeners for a generic 'List( Instance )' trait:
    #---------------------------------------------------------------------------

    def _list_changed_handler ( self, name, old, new ):
        """ Handles adding/removing listeners for a generic 'List( Instance )'
            trait.
        """
        arg_lists = self._get_instance_handlers( name )

        for item in old:
            for args in arg_lists:
                item.on_trait_change( remove = True, *args )

        for item in new:
            for args in arg_lists:
                item.on_trait_change( *args )

    def _list_items_changed_handler ( self, name, not_used, event ):
        """ Handles adding/removing listeners for a generic 'List( Instance )'
            trait.
        """
        arg_lists = self._get_instance_handlers( name[:-6] )

        for item in event.removed:
            for args in arg_lists:
                item.on_trait_change( remove = True, *args )

        for item in event.added:
            for args in arg_lists:
                item.on_trait_change( *args )

    #---------------------------------------------------------------------------
    #  Returns a list of ( name, method ) pairs for a specified 'Instance' or
    #  'List( Instance )' trait name:
    #---------------------------------------------------------------------------

    def _get_instance_handlers ( self, name ):
        """ Returns a list of ( name, method ) pairs for a specified 'Instance'
            or 'List( Instance )' trait name:
        """
        return [ ( getattr( self, method_name ), item_name )
                 for method_name, item_name in
                     self.__class__.__instance_traits__[ name ] ]

    #---------------------------------------------------------------------------
    #  Initializes the object's statically parsed, but dynamically registered,
    #  traits listeners (called at object creation and unpickling times):
    #---------------------------------------------------------------------------

    def _post_init_trait_listeners ( self ):
        """ Initializes the object's statically parsed, but dynamically
            registered, traits listeners (called at object creation and
            unpickling times).
        """
        for name, data in self.__class__.__listener_traits__.items():
            if data[0] == 'method':
                config = data[1]
                if config['post_init']:
                    self.on_trait_change( getattr( self, name ),
                                          config['pattern'],
                                          deferred = True,
                                          dispatch=config['dispatch'] )

    def _init_trait_listeners ( self ):
        """ Initializes the object's statically parsed, but dynamically
            registered, traits listeners (called at object creation and
            unpickling times).
        """
        for name, data in self.__class__.__listener_traits__.items():
            getattr( self, '_init_trait_%s_listener' % data[0] )( name, *data )

    def _init_trait_method_listener ( self, name, kind, config ):
        """ Sets up the listener for a method with the @on_trait_change
            decorator.
        """
        if not config['post_init']:
            self.on_trait_change( getattr( self, name ),
                                  config['pattern'],
                                  deferred = True,
                                  dispatch=config['dispatch'] )

    def _init_trait_event_listener ( self, name, kind, pattern ):
        """ Sets up the listener for an event with on_trait_change metadata.
        """
        @weak_arg(self)
        def notify ( self ):
            setattr( self, name, True )

        self.on_trait_change( notify, pattern, target=self )

    def _init_trait_property_listener ( self, name, kind, cached, pattern ):
        """ Sets up the listener for a property with 'depends_on' metadata.
        """
        if cached is None:
            @weak_arg(self)
            def notify ( self ):
                self.trait_property_changed( name, None )
        else:
            cached_old = cached + ':old'
            @weak_arg(self)
            def pre_notify ( self ):
                dict = self.__dict__
                old  = dict.get( cached_old, Undefined )
                if old is Undefined:
                    dict[ cached_old ] = dict.pop( cached, None )
            self.on_trait_change( pre_notify, pattern, priority = True, target=self )

            @weak_arg(self)
            def notify ( self ):
                old = self.__dict__.pop( cached_old, Undefined )
                if old is not Undefined:
                    self.trait_property_changed( name, old )

        self.on_trait_change( notify, pattern, target=self )

    def _init_trait_delegate_listener ( self, name, kind, pattern ):
        """ Sets up the listener for a delegate trait.
        """
        name_pattern    = self._trait_delegate_name( name, pattern )
        target_name_len = len( name_pattern.split( ':' )[-1] )

        @weak_arg(self)
        def notify ( self, object, notify_name, old, new ):
            self.trait_property_changed( name + notify_name[ target_name_len: ],
                                         old, new )

        self.on_trait_change( notify, name_pattern, target=self )
        self.__dict__.setdefault( ListenerTraits, {} )[ name ] = notify

    def _remove_trait_delegate_listener ( self, name, remove ):
        """ Removes a delegate listener when the local delegate value is set.
        """
        dict = self.__dict__.setdefault( ListenerTraits, {} )

        if remove:
            # Although the name should be in the dict, it may not be if a value
            # was assigned to a delegate in a constructor or setstate:
            if name in dict:
                # Remove the delegate listener:
                self.on_trait_change( dict[ name ], self._trait_delegate_name(
                         name, self.__class__.__listener_traits__[ name ][1] ),
                         remove = True )
                del dict[ name ]
                if len( dict ) == 0:
                    del self.__dict__[ ListenerTraits ]

            return

        # Otherwise the local copy of the delegate value was deleted, restore
        # the delegate listener (unless it's already there):
        if name not in dict:
            self._init_trait_delegate_listener(
                     name, 0, self.__class__.__listener_traits__[ name ][1] )

    def _trait_delegate_name ( self, name, pattern ):
        """ Returns the fully-formed 'on_trait_change' name for a specified
            delegate.
        """
        if pattern[-1] == '*':
            pattern = '%s%s%s' % ( pattern[:-1], self.__class__.__prefix__,
                                    name )

        return pattern

# Patch the definition of _HasTraits to be the real 'HasTraits':
_HasTraits = HasTraits

#-------------------------------------------------------------------------------
#  'HasStrictTraits' class:
#-------------------------------------------------------------------------------

class HasStrictTraits ( HasTraits ):
    """ This class guarantees that any object attribute that does not have an
    explicit or wildcard trait definition results in an exception.

    This feature can be useful in cases where a more rigorous software
    engineering approach is being used than is typical for Python programs. It
    also helps prevent typos and spelling mistakes in attribute names from
    going unnoticed; a misspelled attribute name typically causes an exception.
    """
    _ = Disallow   # Disallow access to any traits not explicitly defined

#-------------------------------------------------------------------------------
#  'HasRequiredTraits' class:
#-------------------------------------------------------------------------------

class HasRequiredTraits(HasStrictTraits):
    """ This class builds on the functionality of HasStrictTraits and ensures
    that any object attribute with `required=True` in its metadata must be
    passed as an argument on object initialization.

    This can be useful in cases where an object has traits which are required
    for it to function correctly.

    Raises
    ------
    TraitError
        If a required trait is not passed as an argument.

    Usage
    -----
    A class with required traits:

    >>> class RequiredTest(HasRequiredTraits):
    ...     required_trait = Any(required=True)
    ...     non_required_trait = Any()

    Creating an instance of a HasRequiredTraits subclass:

    >>> test_instance = RequiredTest(required_trait=13, non_required_trait=11)
    >>> test_instance2 = RequiredTest(required_trait=13)

    Forgetting to specify a required trait:

    >>> test_instance = RequiredTest(non_required_trait=11)
    traits.trait_errors.TraitError: The following required traits were not
    provided: required_trait.
    """

    def __init__(self, **traits):

        missing_required_traits = [
            name for name in self.trait_names(required=True)
            if name not in traits
        ]
        if missing_required_traits:
            raise TraitError(
                "The following required traits were not provided: "
                "{}.".format(', '.join(sorted(missing_required_traits)))
            )

        super(HasRequiredTraits, self).__init__(**traits)

#-------------------------------------------------------------------------------
#  'HasPrivateTraits' class:
#-------------------------------------------------------------------------------

class HasPrivateTraits ( HasTraits ):
    """ This class ensures that any public object attribute that does not have
    an explicit or wildcard trait definition results in an exception, but
    "private" attributes (whose names start with '_') have an initial value of
    **None**, and are not type-checked.

    This feature is useful in cases where a class needs private attributes to
    keep track of its internal object state, which are not part of the class's
    public API. Such attributes do not need to be type-checked, because they are
    manipulated only by the (presumably correct) methods of the class itself.
    """
    # Make 'private' traits (leading '_') have no type checking:
    __ = Any( private = True, transient = True )

    # Disallow access to all other traits not explicitly defined:
    _  = Disallow


#------------------------------------------------------------------------------
# ABC classes with traits: (where available)
#------------------------------------------------------------------------------
try:

    import abc


    class ABCMetaHasTraits(abc.ABCMeta, MetaHasTraits):
        """ A MetaHasTraits subclass which also inherits from
        abc.ABCMeta.

        .. note:: The ABCMeta class is cooperative and behaves nicely
            with MetaHasTraits, provided it is inherited first.
        """
        pass


    @six.add_metaclass(ABCMetaHasTraits)
    class ABCHasTraits(HasTraits):
        """ A HasTraits subclass which enables the features of Abstract
        Base Classes (ABC). See the 'abc' module in the standard library
        for more information.

        """


    class ABCHasStrictTraits(ABCHasTraits):
        """ A HasTraits subclass which behaves like HasStrictTraits but
        also enables the features of Abstract Base Classes (ABC). See the
        'abc' module in the standard library for more information.

        """
        _ = Disallow

except ImportError:
    pass

#-------------------------------------------------------------------------------
#  Singleton classes with traits:
#
#  This code is based on a recipe taken from:
#      http://aspn.activestate.com/ASPN/Cookbook/Python/Recipe/66531
#  Specifically, the implementation of Oren Tirosh is used.
#-------------------------------------------------------------------------------

class SingletonHasTraits ( HasTraits ):
    """ Singleton class that support trait attributes.
    """
    def __new__ ( cls, *args, **traits ):
        if not '_the_instance' in cls.__dict__:
            cls._the_instance = HasTraits.__new__( cls, *args, **traits )
        return cls._the_instance

class SingletonHasStrictTraits ( HasStrictTraits ):
    """ Singleton class that supports strict trait attributes.

        Non-trait attributes generate an exception.
    """
    def __new__ ( cls, *args, **traits ):
        return SingletonHasTraits.__new__( cls, *args, **traits )

class SingletonHasPrivateTraits ( HasPrivateTraits ):
    """ Singleton class that supports trait attributes, with private attributes
        being unchecked.
    """
    def __new__ ( cls, *args, **traits ):
        return SingletonHasTraits.__new__( cls, *args, **traits )

#-------------------------------------------------------------------------------
#  Defines a 'vetoable' request object and an associated event:
#-------------------------------------------------------------------------------

class Vetoable ( HasStrictTraits ):
    """ Defines a 'vetoable' request object and an associated event.
    """
    # Should the request be vetoed? (Can only be set to 'True')
    veto = Bool( False )

    def _veto_changed ( self, state ):
        self._trait_veto_notify( state )

VetoableEvent = Event( Vetoable )

#-------------------------------------------------------------------------------
#  'MetaInterface' class:
#-------------------------------------------------------------------------------

class MetaInterface ( ABCMetaHasTraits ):
    """ Meta class for interfaces.

    Interfaces are simple ABCs with the following features:-

    1) They cannot be instantiated (they are interfaces, not implementations!).
    2) Calling them is equivalent to calling 'adapt'.

    """

    @deprecated('use "adapt(adaptee, protocol)" instead.')
    def __call__ ( self, adaptee, default=AdaptationError ):
        """ Attempt to adapt the adaptee to this interface.

        Note that this means that (intentionally ;^) that interfaces
        cannot be instantiated!

        """

        from traits.adaptation.api import adapt

        return adapt(adaptee, self, default=default)

#-------------------------------------------------------------------------------
#  'Interface' class:
#-------------------------------------------------------------------------------

@six.add_metaclass(MetaInterface)
class Interface ( HasTraits ):
    """ The base class for all interfaces.
    """

#-------------------------------------------------------------------------------
#  Class decorator to declare the protocols that a class provides.
#-------------------------------------------------------------------------------

def provides( *protocols ):
    """ Class decorator to declare the protocols that a class provides.

    Parameters
    ----------
    *protocols :
        A list of protocols (Interface classes or Python ABCs) that the
        decorated class provides.

    """

    from abc import ABCMeta

    # Exit immediately if there is nothing to do.
    if len(protocols) == 0:
        return lambda klass: klass

    # Verify that each argument is a valid protocol.
    for protocol in protocols:
        if not issubclass(type(protocol), ABCMeta):
            raise TraitError(
                "All arguments to 'provides' must be "
                "subclasses of Interface or be a Python ABC."
            )

    def wrapped_class(klass):
        for protocol in protocols:
            # We use 'type(protocol)' in case the 'protocol' implements
            # its own 'register' method that overrides the ABC method.
            type(protocol).register(protocol, klass)

        # Make sure the class does provide the protocols it claims to.
        if CHECK_INTERFACES:
            from .interface_checker import check_implements
            check_implements(klass, protocols, CHECK_INTERFACES)

        return klass

    return wrapped_class

#-------------------------------------------------------------------------------
#  Return True if the class is an Interface.
#-------------------------------------------------------------------------------

def isinterface( klass ):
    """ Return True if the class is an Interface. """

    return isinstance(klass, MetaInterface)

#-------------------------------------------------------------------------------
#  Declares the interfaces that a class implements.
#-------------------------------------------------------------------------------

def implements( *interfaces ):
    """ Declares the interfaces that a class implements.

    Parameters
    ----------
    *interfaces :
        A list of interface classes that the containing class implements.

    Description
    -----------
    Registers each specified interface with the interface manager as an
    interface that the containing class implements. Each specified interface
    must be a subclass of **Interface**. This function should only be
    called from directly within a class body.

    .. deprecated:: 4.4
       Use the ``provides`` class decorator instead.

    """

    callback = provides(*interfaces)
    callback = deprecated(
        "'the 'implements' class advisor has been deprecated. "
        "Use the 'provides' class decorator."
    )(callback)

    addClassAdvisor(callback)

#-------------------------------------------------------------------------------
#  'ISerializable' interface:
#-------------------------------------------------------------------------------

class ISerializable ( Interface ):
    """ A class that implemented ISerializable requires that all HasTraits
        objects saved as part of its state also implement ISerializable.
    """
#-------------------------------------------------------------------------------
#  'traits_super' class:
#-------------------------------------------------------------------------------

class traits_super ( super ):

    def __getattribute__ ( self, name ):
        try:
            return super( traits_super, self ).__getattribute__( name )
        except:
            return self._noop

    def _noop ( self, *args, **kw ):
        pass<|MERGE_RESOLUTION|>--- conflicted
+++ resolved
@@ -452,92 +452,10 @@
 def update_traits_class_dict( class_name, bases, class_dict, is_category ):
     """ Processes all of the traits related data in the class dictionary.
 
-<<<<<<< HEAD
     This is called during the construction of a new HasTraits class. The first
     three parameters have the same interpretation as the corresponding
     parameters of ``type.__new__``. This function modifies `class_dict`
     in-place.
-=======
-    def __init__ ( self, cls, class_name, bases, class_dict, is_category ):
-        """ Processes all of the traits related data in the class dictionary.
-        """
-        # Create the various class dictionaries, lists and objects needed to
-        # hold trait and view information and definitions:
-        base_traits      = {}
-        class_traits     = {}
-        prefix_traits    = {}
-        listeners        = {}
-        prefix_list      = []
-        override_bases   = bases
-        view_elements    = ViewElements()
-
-        # Create a list of just those base classes that derive from HasTraits:
-        hastraits_bases = [ base for base in bases
-                            if base.__dict__.get( ClassTraits ) is not None ]
-
-        # Create a list of all inherited trait dictionaries:
-        inherited_class_traits = [ base.__dict__.get( ClassTraits )
-                                   for base in hastraits_bases ]
-
-        # Move all trait definitions from the class dictionary to the
-        # appropriate trait class dictionaries:
-        for name, value in list(class_dict.items()):
-            value = _check_trait(value)
-            rc    = isinstance( value, CTrait )
-
-            if (not rc) and isinstance( value, ForwardProperty ):
-                rc     = True
-                getter = _property_method( class_dict, '_get_' + name )
-                setter = _property_method( class_dict, '_set_' + name )
-                if (setter is None) and (getter is not None):
-                    if getattr( getter, 'settable', False ):
-                        setter = HasTraits._set_traits_cache
-                    elif getattr( getter, 'flushable', False ):
-                        setter = HasTraits._flush_traits_cache
-                validate = _property_method( class_dict, '_validate_' + name )
-                if validate is None:
-                    validate = value.validate
-
-                value = Property( getter, setter, validate, True,
-                                  value.handler, **value.metadata )
-            if rc:
-                del class_dict[ name ]
-                if name[-1:] != '_':
-                    base_traits[ name ] = class_traits[ name ] = value
-                    value_type = value.type
-                    if value_type == 'trait':
-                       handler = value.handler
-                       if handler is not None:
-                           if handler.has_items:
-                               items_trait = _clone_trait(
-                                   handler.items_event(), value.__dict__ )
-
-                               if items_trait.instance_handler == \
-                                   '_list_changed_handler':
-                                   items_trait.instance_handler = \
-                                       '_list_items_changed_handler'
-
-                               class_traits[ name + '_items' ] = items_trait
-
-                           if handler.is_mapped:
-                               class_traits[ name + '_' ] = _mapped_trait_for(
-                                                                         value )
-
-                    elif value_type == 'delegate':
-                        # Only add a listener if the trait.listenable metadata
-                        # is not False:
-                        if value._listenable is not False:
-                            listeners[ name ] = ( 'delegate',
-                                           get_delegate_pattern( name, value ) )
-                    elif value_type == 'event':
-                        on_trait_change = value.on_trait_change
-                        if isinstance( on_trait_change, six.string_types ):
-                            listeners[ name ] = ( 'event', on_trait_change )
-                else:
-                    name = name[:-1]
-                    prefix_list.append( name )
-                    prefix_traits[ name ] = value
->>>>>>> eecc23d6
 
     Parameters
     ----------
@@ -648,7 +566,6 @@
 
             view_elements.content[ name ] = value
 
-<<<<<<< HEAD
             # Replace all substitutable view sub elements with 'Include'
             # objects, and add the substituted items to the
             # 'ViewElements':
@@ -656,155 +573,6 @@
 
             # Remove the view element from the class definition:
             del class_dict[ name ]
-=======
-            else:
-                for ct in inherited_class_traits:
-                    if name in ct:
-                        # The subclass is providing a default value for the
-                        # trait defined in a superclass.
-                        ictrait = ct[ name ]
-                        if ictrait.type in CantHaveDefaultValue:
-                            raise TraitError( "Cannot specify a default value "
-                                "for the %s trait '%s'. You must override the "
-                                "the trait definition instead." %
-                                ( ictrait.type, name ) )
-
-                        default_value = value
-                        class_traits[ name ] = value = ictrait( default_value )
-                        # Make sure that the trait now has the default value
-                        # has the correct initializer.
-                        value.default_value(
-                            MISSING_DEFAULT_VALUE, value.default)
-                        del class_dict[ name ]
-                        override_bases = []
-                        handler        = value.handler
-                        if (handler is not None) and handler.is_mapped:
-                            class_traits[ name + '_' ] = _mapped_trait_for(
-                                value )
-                        break
-
-        # Process all HasTraits base classes:
-        migrated_properties = {}
-        implements          = []
-        for base in hastraits_bases:
-            base_dict = base.__dict__
-
-            # Merge listener information:
-            for name, value in base_dict.get( ListenerTraits ).items():
-                if (name not in class_traits) and (name not in class_dict):
-                    listeners[ name ] = value
-
-            # Merge base traits:
-            for name, value in base_dict.get( BaseTraits ).items():
-                if name not in base_traits:
-                    property_info = value.property()
-                    if property_info is not None:
-                        key = id( value )
-                        migrated_properties[ key ] = value = \
-                            self.migrate_property( name, value, property_info,
-                                                   class_dict )
-                    base_traits[ name ] = value
-
-                elif is_category:
-                    raise TraitError("Cannot override '%s' trait "
-                                     "definition in a category" % name)
-
-            # Merge class traits:
-            for name, value in base_dict.get( ClassTraits ).items():
-                if name not in class_traits:
-                    property_info = value.property()
-                    if property_info is not None:
-                        new_value = migrated_properties.get( id( value ) )
-                        if new_value is not None:
-                            value = new_value
-                        else:
-                            value = self.migrate_property( name, value,
-                                                     property_info, class_dict )
-                    class_traits[ name ] = value
-
-                elif is_category:
-                    raise TraitError("Cannot override '%s' trait "
-                                     "definition in a category" % name)
-
-            # Merge prefix traits:
-            base_prefix_traits = base_dict.get( PrefixTraits )
-            for name in base_prefix_traits['*']:
-                if name not in prefix_list:
-                    prefix_list.append( name )
-                    prefix_traits[ name ] = base_prefix_traits[ name ]
-                elif is_category:
-                    raise TraitError("Cannot override '%s_' trait "
-                                     "definition in a category" % name)
-
-            # If the base class has a 'ViewElements' object defined, add it to
-            # the 'parents' list of this class's 'ViewElements':
-            parent_view_elements = base_dict.get( ViewTraits )
-            if parent_view_elements is not None:
-                view_elements.parents.append( parent_view_elements )
-
-        # Make sure there is a definition for 'undefined' traits:
-        if (prefix_traits.get( '' ) is None) and (not is_category):
-            prefix_list.append( '' )
-            prefix_traits[''] = Python().as_ctrait()
-
-        # Save a link to the prefix_list:
-        prefix_traits['*'] = prefix_list
-
-        # Make sure the trait prefixes are sorted longest to shortest
-        # so that we can easily bind dynamic traits to the longest matching
-        # prefix:
-        prefix_list.sort( key = lambda x: -len(x) )
-
-        # Get the list of all possible 'Instance'/'List(Instance)' handlers:
-        instance_traits = _get_instance_handlers( class_dict, hastraits_bases )
-
-        # If there is an 'anytrait_changed' event handler, wrap it so that
-        # it can be attached to all traits in the class:
-        anytrait = _get_def( class_name, class_dict, bases,
-                             '_anytrait_changed' )
-        if anytrait is not None:
-            anytrait = StaticAnyTraitChangeNotifyWrapper( anytrait )
-
-            # Save it in the prefix traits dictionary so that any dynamically
-            # created traits (e.g. 'prefix traits') can re-use it:
-            prefix_traits['@'] = anytrait
-
-        # Make one final pass over the class traits dictionary, making sure
-        # all static trait notification handlers are attached to a 'cloned'
-        # copy of the original trait:
-        # The dictionary is modified in place
-        cloned = set()
-
-        for name in list(class_traits.keys()):
-            trait    = class_traits[ name ]
-            handlers = [ anytrait,
-                         _get_def( class_name, class_dict, bases,
-                                   '_%s_changed' % name ),
-                         _get_def( class_name, class_dict, bases,
-                                   '_%s_fired' % name ) ]
-
-            # Check for an 'Instance' or 'List(Instance)' trait with defined
-            # handlers:
-            instance_handler = trait.instance_handler
-            if ((instance_handler is not None) and
-                (name in instance_traits) or
-                ((instance_handler == '_list_items_changed_handler') and
-                 (name[-6:] == '_items') and
-                 (name[:-6] in instance_traits))):
-                handlers.append( getattr( HasTraits, instance_handler ) )
-
-            events = trait.event
-            if events is not None:
-
-                if isinstance(events, six.string_types):
-                    events = [ events ]
-
-                for event in events:
-                    handlers.append( _get_def( class_name, class_dict, bases,
-                                               '_%s_changed' % event ) )
-                    handlers.append( _get_def( class_name, class_dict, bases,
-                                               '_%s_fired' % event ) )
->>>>>>> eecc23d6
 
         else:
             for ct in inherited_class_traits:
@@ -956,20 +724,15 @@
                              '_%s_default' % name )
         if (len( handlers ) > 0) or (default is not None):
 
-<<<<<<< HEAD
             if name not in cloned:
                 cloned.add( name )
                 class_traits[ name ] = trait = _clone_trait( trait )
-=======
-                if default is not None:
-                    trait.default_value(CALLABLE_DEFAULT_VALUE, default)
->>>>>>> eecc23d6
 
             if len( handlers ) > 0:
                 _add_notifiers( trait._notifiers( 1 ), handlers )
 
             if default is not None:
-                trait.default_value( 8, default )
+                trait.default_value(CALLABLE_DEFAULT_VALUE, default)
 
         # Handle the case of properties whose value depends upon the value
         # of other traits:
