# -*- coding: utf-8 -*-
"""
    A Trait Documenter
    (Subclassed from the autodoc ClassLevelDocumenter)

    :copyright: Copyright 2012 by Enthought, Inc

"""
import inspect
<<<<<<< HEAD
import tokenize
import token
import six

=======
import StringIO
import sys
import token
import tokenize
import traceback
>>>>>>> 1ab8ed12

from sphinx.ext.autodoc import ClassLevelDocumenter

from ..trait_handlers import TraitType
from ..has_traits import MetaHasTraits


IS_PY3 = sys.version_info >= (3, 0)


def _is_class_trait(name, cls):
    """ Check if the name is in the list of class defined traits of ``cls``.
    """
    return isinstance(cls, MetaHasTraits) and name in cls.__class_traits__


class TraitDocumenter(ClassLevelDocumenter):
    """ Specialized Documenter subclass for trait attributes.

    The class defines a new documenter that recovers the trait definition
    signature of module level and class level traits.

    To use the documenter, append the module path in the extension
    attribute of the `conf.py`.

    .. warning::

        Using the TraitDocumenter in conjunction with TraitsDoc is not
        advised.

    """

    # ClassLevelDocumenter interface #####################################

    objtype = 'traitattribute'
    directivetype = 'attribute'
    member_order = 60

    # must be higher than other attribute documenters
    priority = 12

    @classmethod
    def can_document_member(cls, member, membername, isattr, parent):
        """ Check that the documented member is a trait instance.
        """
        check = (isattr and issubclass(type(member), TraitType) or
                 _is_class_trait(membername, parent.object))
        return check

    def document_members(self, all_members=False):
        """ Trait attributes have no members """
        pass

    def add_content(self, more_content, no_docstring=False):
        """ Never try to get a docstring from the trait."""
        ClassLevelDocumenter.add_content(self, more_content,
                                         no_docstring=True)

    def import_object(self):
        """ Get the Trait object.

        Notes
        -----
        Code adapted from autodoc.Documenter.import_object.

        """
        try:
            __import__(self.modname)
            current = self.module = sys.modules[self.modname]
            for part in self.objpath[:-1]:
                current = self.get_attr(current, part)
            name = self.objpath[-1]
            self.object_name = name
            self.object = None
            self.parent = current
            return True
        # this used to only catch SyntaxError, ImportError and
        # AttributeError, but importing modules with side effects can raise
        # all kinds of errors.
        except Exception as err:
            if self.env.app and not self.env.app.quiet:
                self.env.app.info(traceback.format_exc().rstrip())
            msg = ('autodoc can\'t import/find {0} {r1}, it reported error: '
                   '"{2}", please check your spelling and sys.path')
            self.directive.warn(msg.format(self.objtype, str(self.fullname),
                                err))
            self.env.note_reread()
            return False

    def add_directive_header(self, sig):
        """ Add the directive header 'attribute' with the annotation
        option set to the trait definition.

        """
        ClassLevelDocumenter.add_directive_header(self, sig)
        definition = self._get_trait_definition()
        self.add_line(u'   :annotation: = {0}'.format(definition), '<autodoc>')

    # Private Interface #####################################################

    def _get_trait_definition(self):
        """ Retrieve the Trait attribute definition
        """

        # Get the class source and tokenize it.
        source = inspect.getsource(self.parent)
        string_io = six.StringIO(source)
        tokens = tokenize.generate_tokens(string_io.readline)

        # find the trait definition start
        trait_found = False
        name_found = False
        while not trait_found:
            item = next(tokens)
            if name_found and item[:2] == (token.OP, '='):
                trait_found = True
                continue
            if item[:2] == (token.NAME, self.object_name):
                name_found = True

        # Retrieve the trait definition.
        definition_tokens = _get_definition_tokens(tokens)
        definition = tokenize.untokenize(definition_tokens).strip()
        if not IS_PY3:
            definition = unicode(definition, 'utf-8')

        return definition


def _get_definition_tokens(tokens):
    """ Given the tokens, extracts the definition tokens.

    Parameters
    ----------
    tokens : iterator
        An iterator producing tokens.

    Returns
    -------
    A list of tokens for the definition.
    """
    # Retrieve the trait definition.
    definition_tokens = []
    first_line = None

    for type, name, start, stop, line_text in tokens:
        if first_line is None:
            first_line = start[0]

        if type == token.NEWLINE:
            break

        item = (type,
                name,
                (start[0] - first_line + 1, start[1]),
                (stop[0] - first_line + 1, stop[1]),
                line_text)

        definition_tokens.append(item)

    return definition_tokens


def setup(app):
    """ Add the TraitDocumenter in the current sphinx autodoc instance. """
    app.add_autodocumenter(TraitDocumenter)<|MERGE_RESOLUTION|>--- conflicted
+++ resolved
@@ -7,26 +7,18 @@
 
 """
 import inspect
-<<<<<<< HEAD
-import tokenize
-import token
-import six
-
-=======
-import StringIO
 import sys
 import token
 import tokenize
 import traceback
->>>>>>> 1ab8ed12
+
+import six
+
 
 from sphinx.ext.autodoc import ClassLevelDocumenter
 
 from ..trait_handlers import TraitType
 from ..has_traits import MetaHasTraits
-
-
-IS_PY3 = sys.version_info >= (3, 0)
 
 
 def _is_class_trait(name, cls):
@@ -142,8 +134,8 @@
         # Retrieve the trait definition.
         definition_tokens = _get_definition_tokens(tokens)
         definition = tokenize.untokenize(definition_tokens).strip()
-        if not IS_PY3:
-            definition = unicode(definition, 'utf-8')
+        if six.PY2:
+            definition = six.text_type(definition, 'utf-8')
 
         return definition
 
