# -*- coding: utf-8 -*-
"""
    A Trait Documenter
    (Subclassed from the autodoc ClassLevelDocumenter)

    :copyright: Copyright 2012 by Enthought, Inc

"""
import traceback
import sys
import inspect
import tokenize
import token
import StringIO

from sphinx.ext.autodoc import ClassLevelDocumenter

from ..trait_handlers import TraitType
from ..has_traits import MetaHasTraits


def _is_class_trait(name, cls):
    """ Check if the name is in the list of class defined traits of ``cls``.
    """
    return isinstance(cls, MetaHasTraits) and name in cls.__class_traits__


class TraitDocumenter(ClassLevelDocumenter):
    """ Specialized Documenter subclass for trait attributes.

    The class defines a new documenter that recovers the trait definition
    signature of module level and class level traits.

    To use the documenter, append the module path in the extension
    attribute of the `conf.py`.

    .. warning::

        Using the TraitDocumenter in conjunction with TraitsDoc is not
        advised.

    """

    ### ClassLevelDocumenter interface #####################################

    objtype = 'traitattribute'
    directivetype = 'attribute'
    member_order = 60

    # must be higher than other attribute documenters
    priority = 12

    @classmethod
    def can_document_member(cls, member, membername, isattr, parent):
        """ Check that the documented member is a trait instance.
        """
        check = (isattr and issubclass(type(member), TraitType) or
                 _is_class_trait(membername, parent.object))
        return check

    def document_members(self, all_members=False):
<<<<<<< HEAD
        """ Trait attribute has no members """
=======
        """ Trait attributes have no members """
>>>>>>> 1314a8b8
        pass

    def add_content(self, more_content, no_docstring=False):
        """ Never try to get a docstring from the trait."""
        ClassLevelDocumenter.add_content(self, more_content,
                                         no_docstring=True)

    def import_object(self):
        """ Get the Trait object.

        Notes
        -----
        Code adapted from autodoc.Documenter.import_object.

        """
        try:
            __import__(self.modname)
            current = self.module = sys.modules[self.modname]
            for part in self.objpath[:-1]:
                current = self.get_attr(current, part)
            name = self.objpath[-1]
            self.object_name = name
            self.object = None
            self.parent = current
            return True
        # this used to only catch SyntaxError, ImportError and
        # AttributeError, but importing modules with side effects can raise
        # all kinds of errors.
        except Exception, err:
            if self.env.app and not self.env.app.quiet:
                self.env.app.info(traceback.format_exc().rstrip())
            msg = ('autodoc can\'t import/find {0} {r1}, it reported error: '
                   '"{2}", please check your spelling and sys.path')
            self.directive.warn(msg.format(self.objtype, str(self.fullname),
                                                                        err))
            self.env.note_reread()
            return False

    def add_directive_header(self, sig):
        """ Add the directive header 'attribute' with the annotation
        option set to the trait definition.

        """
        ClassLevelDocumenter.add_directive_header(self, sig)
        definition = self._get_trait_definition()
        self.add_line(u'   :annotation: = {0}'.format(definition),
                      '<autodoc>')

    ### Private Interface #####################################################

    def _get_trait_definition(self):
        """ Retrieve the Trait attribute definition
        """

        # Get the class source and tokenize it.
        source = inspect.getsource(self.parent)
        string_io = StringIO.StringIO(source)
        tokens = tokenize.generate_tokens(string_io.readline)

        # find the trait definition start
        trait_found = False
        name_found = False
        while not trait_found:
            item = tokens.next()
            if name_found and item[:2] == (token.OP, '='):
                trait_found = True
                continue
            if item[:2] == (token.NAME, self.object_name):
                name_found = True

        # Retrieve the trait definition.
        definition_tokens = []
        for type, name, start, stop, line in tokens:
            if type == token.NEWLINE:
                break
            item = (type, name, (0, start[1]), (0, stop[1]), line)
            definition_tokens.append(item)

        return tokenize.untokenize(definition_tokens).strip()


def setup(app):
    """ Add the TraitDocumenter in the current sphinx autodoc instance. """
    app.add_autodocumenter(TraitDocumenter)<|MERGE_RESOLUTION|>--- conflicted
+++ resolved
@@ -59,11 +59,7 @@
         return check
 
     def document_members(self, all_members=False):
-<<<<<<< HEAD
-        """ Trait attribute has no members """
-=======
         """ Trait attributes have no members """
->>>>>>> 1314a8b8
         pass
 
     def add_content(self, more_content, no_docstring=False):
