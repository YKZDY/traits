#------------------------------------------------------------------------------
#
#  Copyright (c) 2005, Enthought, Inc.
#  All rights reserved.
#
#  This software is provided without warranty under the terms of the BSD
#  license included in enthought/LICENSE.txt and may be redistributed only
#  under the conditions described in the aforementioned license.  The license
#  is also available online at http://www.enthought.com/licenses/BSD.txt
#
#  Thanks for using Enthought open source!
#
#  Author: David C. Morrill
#  Date:   11/06/2004
#
#------------------------------------------------------------------------------

""" Adds a "category" capability to Traits-based classes, similar to that
    provided by the Cocoa (Objective-C) environment for the Macintosh.

    You can use categories to extend an existing HasTraits class, as an
    alternative to subclassing. An advantage of categories over subclassing is
    that you can access the added members on instances of the original class,
    without having to change them to instances of a subclass. Unlike
    subclassing, categories do not allow overriding trait attributes.
"""

#-------------------------------------------------------------------------------
#  Imports:
#-------------------------------------------------------------------------------

from __future__ import absolute_import

<<<<<<< HEAD
from .has_traits import (
    MetaHasTraits, update_traits_class_dict, BaseTraits, ClassTraits,
    InstanceTraits, PrefixTraits, ListenerTraits, ViewTraits
)
=======
import six

from .has_traits import MetaHasTraits, MetaHasTraitsObject
>>>>>>> eecc23d6

#-------------------------------------------------------------------------------
#  'MetaCategory' class:
#-------------------------------------------------------------------------------

class MetaCategory ( MetaHasTraits ):

    def __new__ ( cls, class_name, bases, class_dict ):

        # Make sure the correct usage is being applied:
        if len( bases ) > 2:
            raise TypeError(
                  "Correct usage is: class FooCategory(Category,Foo):")

        # Process any traits-related information in the class dictionary:
        update_traits_class_dict(
            class_name, bases, class_dict, is_category=True )

        if len( bases ) == 2:
            category_class = bases[1]
<<<<<<< HEAD

            # Update the class and each of the existing subclasses:
            category_class._add_trait_category(
                class_dict.pop( BaseTraits     ),
                class_dict.pop( ClassTraits    ),
                class_dict.pop( InstanceTraits ),
                class_dict.pop( PrefixTraits   ),
                class_dict.pop( ListenerTraits ),
                class_dict.pop( ViewTraits     )
            )

            # Move all remaining items in our class dictionary to the base
            # class's dictionary:
            for name, value in class_dict.items():
=======
            # This modifies the dictionary in place
            for name, value in list(class_dict.items()):
>>>>>>> eecc23d6
                if not hasattr( category_class, name ):
                    setattr( category_class, name, value )
                    del class_dict[ name ]

        # Finish building the class using the updated class dictionary:
        return type.__new__( cls, class_name, bases, class_dict )


#-------------------------------------------------------------------------------
#  'Category' class:
#-------------------------------------------------------------------------------


@six.add_metaclass(MetaCategory)
class Category ( object ):
    """ Used for defining "category" extensions to existing classes.

    To define a class as a category, specify "Category," followed by the name
    of the base class name in the base class list.

    The following example demonstrates defining a category::

        from traits.api import HasTraits, Str, Category

        class Base(HasTraits):
            x = Str("Base x")
            y = Str("Base y")

        class BaseExtra(Category, Base):
            z = Str("BaseExtra z")
    """<|MERGE_RESOLUTION|>--- conflicted
+++ resolved
@@ -31,16 +31,12 @@
 
 from __future__ import absolute_import
 
-<<<<<<< HEAD
+import six
+
 from .has_traits import (
     MetaHasTraits, update_traits_class_dict, BaseTraits, ClassTraits,
-    InstanceTraits, PrefixTraits, ListenerTraits, ViewTraits
+    InstanceTraits, PrefixTraits, ListenerTraits, ViewTraits,
 )
-=======
-import six
-
-from .has_traits import MetaHasTraits, MetaHasTraitsObject
->>>>>>> eecc23d6
 
 #-------------------------------------------------------------------------------
 #  'MetaCategory' class:
@@ -57,29 +53,24 @@
 
         # Process any traits-related information in the class dictionary:
         update_traits_class_dict(
-            class_name, bases, class_dict, is_category=True )
+            class_name, bases, class_dict, is_category=True)
 
         if len( bases ) == 2:
             category_class = bases[1]
-<<<<<<< HEAD
 
             # Update the class and each of the existing subclasses:
             category_class._add_trait_category(
-                class_dict.pop( BaseTraits     ),
-                class_dict.pop( ClassTraits    ),
-                class_dict.pop( InstanceTraits ),
-                class_dict.pop( PrefixTraits   ),
-                class_dict.pop( ListenerTraits ),
-                class_dict.pop( ViewTraits     )
+                class_dict.pop(BaseTraits),
+                class_dict.pop(ClassTraits),
+                class_dict.pop(InstanceTraits),
+                class_dict.pop(PrefixTraits),
+                class_dict.pop(ListenerTraits),
+                class_dict.pop(ViewTraits)
             )
 
             # Move all remaining items in our class dictionary to the base
             # class's dictionary:
-            for name, value in class_dict.items():
-=======
-            # This modifies the dictionary in place
             for name, value in list(class_dict.items()):
->>>>>>> eecc23d6
                 if not hasattr( category_class, name ):
                     setattr( category_class, name, value )
                     del class_dict[ name ]
