language: python
python:
  - 3.3
  - 3.2
  - 2.7
  - 2.6
install:
  - pip install nose
  - pip install Cython
  - if python --version 2>&1 | grep -v "Python 3." >/dev/null; then pip install unittest2 ; fi
  - if python --version 2>&1 | grep "Python 3." >/dev/null; then pip install numpy ; fi
  - python setup.py install
before_script:
  - cd ../..
script:
  - nosetests traits --exe
notifications:
  email:
<<<<<<< HEAD
    - hack@delley.net
=======
    - travis-ci@enthought.com
>>>>>>> ab62482e
<|MERGE_RESOLUTION|>--- conflicted
+++ resolved
@@ -16,8 +16,4 @@
   - nosetests traits --exe
 notifications:
   email:
-<<<<<<< HEAD
     - hack@delley.net
-=======
-    - travis-ci@enthought.com
->>>>>>> ab62482e
